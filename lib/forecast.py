""" Returns the WeatherFlow forecast variables required by the Raspberry Pi
Python console for WeatherFlow Tempest and Smart Home Weather stations.
Copyright (C) 2018-2020 Peter Davis

This program is free software: you can redistribute it and/or modify it under
the terms of the GNU General Public License as published by the Free Software
Foundation, either version 3 of the License, or (at your option) any later
version.

This program is distributed in the hope that it will be useful, but WITHOUT
ANY WARRANTY; without even the implied warranty of MERCHANTABILITY or FITNESS
FOR A PARTICULAR PURPOSE. See the GNU General Public License for more details.

You should have received a copy of the GNU General Public License along with
this program. If not, see <http://www.gnu.org/licenses/>.
"""

# Import required library modules
from lib        import observationFormat  as observation
from lib        import derivedVariables   as derive
from lib        import requestAPI

# Import required modules
from datetime   import datetime, date, timedelta, time
from functools  import partial
from kivy.clock import Clock
import time     as UNIX
import bisect
import pytz
<<<<<<< HEAD
import time
import calendar

def Download(app):
    metData = app.MetData;
    Config = app.config;
=======
import math

def Download(metData,Config,dt):
>>>>>>> bab3e707

    """ Download the latest daily and hourly weather forecast data using the
    WeatherFlow BetterForecast API

    INPUTS:
        metData             Dictionary holding weather forecast data
        Config              Station configuration
        dt                  Time in seconds since function last called

    OUTPUT:
        metData             Dictionary holding weather forecast data
    """

<<<<<<< HEAD
    # Download latest three-hourly forecast
=======
    # Get current time in station time zone
    Tz         = pytz.timezone(Config['Station']['Timezone'])
    funcCalled = datetime.now(pytz.utc).astimezone(Tz)
    Midnight   = int(Tz.localize(datetime(funcCalled.year,funcCalled.month,funcCalled.day)).timestamp())
    funcError  = 0

    # Set time format based on user configuration
    if Config['Display']['TimeFormat'] == '12 hr':
        if Config['System']['Hardware'] != 'Other':
            TimeFormat = '%-I %P'
        else:
            TimeFormat = '%I %p'
    else:
        TimeFormat = '%H:%M'

    # Download latest forecast data
>>>>>>> bab3e707
    Data = requestAPI.weatherflow.Forecast(Config)

    # Verify API response and extract forecast
    if requestAPI.weatherflow.verifyResponse(Data,'forecast'):
        metData['Dict'] = Data.json()
    else:
<<<<<<< HEAD
        Clock.schedule_once(lambda dt: Download(app), 600)
        if not 'Dict' in metData:
            metData['Dict'] = {}
    Extract(app)
    ExtractDaily(app)

    # Return metData dictionary
    return metData


def Extract(app):
    metData = app.MetData
    Config = app.config
    """ Parse the weather forecast from DarkSky

    INPUTS:
        metData             Dictionary holding weather forecast data
        Config              Station configuration

    OUTPUT:
        metData             Dictionary holding weather forecast data
    """

    # Get current time in station time zone
    Tz = pytz.timezone(Config['Station']['Timezone'])
    Now = datetime.now(pytz.utc).astimezone(Tz)

    # Extract all forecast data from WeatherFlow JSON file. If  forecast is
    # unavailable, set forecast variables to blank and indicate to user that
    # forecast is unavailable
    Tz = pytz.timezone(Config['Station']['Timezone'])
    try:
        wfDict = metData['Dict']['forecast']['hourly']
        wfDayDict = metData['Dict']['forecast']['daily'][0]
        metData['stationOnline'] = metData['Dict']['station']['is_station_online']
        metData['stationUsed'] = metData['Dict']['station']['includes_tempest']
    except KeyError:
        metData['Time']    = Now
        metData['Temp']    = '--'
        metData['WindDir'] = '--'
        metData['WindSpd'] = '--'
        metData['Weather'] = 'ForecastUnavailable'
        metData['Precip']  = '--'
        metData['Valid']   = '--'

        # Attempt to download forecast again in 10 minutes and return
        # metData dictionary
        Clock.schedule_once(lambda dt: Download(app), 600)
        return metData

    # Extract 'valid from' time of all available hourly forecasts, and
    # retrieve forecast for the current hourly period
    Times = list(item['time'] for item in wfDict)
    wfHourDict = wfDict[bisect.bisect(Times,int(time.time()))-1]

    # Extract 'Issued' and 'Valid' times
    Issued = Times[0]
    Valid = Times[bisect.bisect(Times,int(time.time()))]
    Issued = datetime.fromtimestamp(Issued,pytz.utc).astimezone(Tz)
    Valid = datetime.fromtimestamp(Valid,pytz.utc).astimezone(Tz)

    # Extract weather variables from WeatherFlow forecast
    Temp    = [wfHourDict['air_temperature'], 'c']
    TempMax = [wfDayDict['air_temp_high'], 'c']
    TempMin = [wfDayDict['air_temp_low'], 'c']
    WindSpd = [wfHourDict['wind_avg'], 'mps']
    WindDir = [wfHourDict['wind_direction'], 'degrees']
    Precip  = [wfHourDict['precip_probability'], '%']
    Weather =  wfHourDict['icon']

    # Convert forecast units as required
    Temp = observation.Units(Temp,Config['Units']['Temp'])
    TempMax = observation.Units(TempMax,Config['Units']['Temp'])
    TempMin = observation.Units(TempMin,Config['Units']['Temp'])
    WindSpd = observation.Units(WindSpd,Config['Units']['Wind'])

    # Define and format labels
    metData['Time']    = Now
    metData['Issued']  = datetime.strftime(Issued, '%H:%M')
    metData['Valid']   = datetime.strftime(Valid, '%H:%M')
    metData['Temp']    = ['{:.1f}'.format(Temp[0]), Temp[1]]
    metData['TempMax']    = ['{:.1f}'.format(TempMax[0]), TempMax[1]]
    metData['TempMin']    = ['{:.1f}'.format(TempMin[0]), TempMin[1]]
    metData['WindDir'] = derive.CardinalWindDirection(WindDir)[2]
    metData['WindSpd'] = ['{:.0f}'.format(WindSpd[0]), WindSpd[1]]
    metData['Precip']  = '{:.0f}'.format(Precip[0])

    # Define weather icon
    if Weather == 'clear-day':
        metData['Weather'] = '1'
    elif Weather == 'clear-night':
        metData['Weather'] = '0'
    elif Weather == 'rain':
        metData['Weather'] = '12'
    elif Weather == 'snow':
        metData['Weather'] = '27'
    elif Weather == 'sleet':
        metData['Weather'] = '18'
    elif Weather == 'wind':
        metData['Weather'] = 'wind'
    elif Weather == 'fog':
        metData['Weather'] = '6'
    elif Weather == 'cloudy':
        metData['Weather'] = '7'
    elif Weather == 'partly-cloudy-day':
        metData['Weather'] = '3'
    elif Weather == 'partly-cloudy-night':
        metData['Weather'] = '2'
=======
        funcError = 1
        if not 'Dict' in metData:
            metData['Dict'] = {}

    # Extract all forecast data from WeatherFlow JSON object
    try:
        # Extract all hourly and daily forecasts
        hourlyForecasts  = (metData['Dict']['forecast']['hourly'])
        dailyForecasts   = (metData['Dict']['forecast']['daily'])

        # Extract 'valid from' time of all available hourly forecasts and
        # retrieve forecast for the current hour
        Hours          = list(forecast['time'] for forecast in hourlyForecasts)
        hoursInd       = bisect.bisect(Hours,int(UNIX.time()))
        hourlyCurrent  = hourlyForecasts[hoursInd]
        hourlyLocalDay = hourlyCurrent['local_day']

        # Extract 'Valid' until time of forecast for current hour
        Valid = Hours[bisect.bisect(Hours,int(UNIX.time()))]
        Valid = datetime.fromtimestamp(Valid,pytz.utc).astimezone(Tz)

        # Extract 'day_start_local' time of all available daily forecasts and
        # retrieve forecast for the current day
        dailyDayNum  = list(forecast['day_num'] for forecast in dailyForecasts)
        dailyCurrent = dailyForecasts[dailyDayNum.index(hourlyLocalDay)]

        # Extract weather variables from current hourly forecast
        Temp         = [hourlyCurrent['air_temperature'],'c']
        WindSpd      = [hourlyCurrent['wind_avg'],'mps']
        WindGust     = [hourlyCurrent['wind_gust'],'mps']
        WindDir      = [hourlyCurrent['wind_direction'],'degrees']
        PrecipPercnt = [hourlyCurrent['precip_probability'],'%']
        PrecipAmount = [hourlyCurrent['precip'],'mm']
        PrecipType   =  hourlyCurrent['precip_type']
        Icon         =  hourlyCurrent['icon'].replace('cc-','')

        # Extract weather variables from current daily forecast
        highTemp  = [dailyCurrent['air_temp_high'],'c']
        lowTemp   = [dailyCurrent['air_temp_low'],'c']
        precipDay = [dailyCurrent['precip_probability'],'%']

        # Extract list of expected conditions and find time when expected conditions
        # will change
        conditionList = list(forecast['conditions'] for forecast in hourlyForecasts[hoursInd:])
        try:
            Ind = next(i for i,C in enumerate(conditionList) if C != hourlyCurrent['conditions'])
        except StopIteration:
            Ind = len(conditionList)-1
        Time = datetime.fromtimestamp(Hours[Ind],pytz.utc).astimezone(Tz)
        if Time.date() == funcCalled.date():
            Conditions = hourlyCurrent['conditions'].capitalize() + ' until ' + datetime.strftime(Time,TimeFormat) + ' today'
        elif Time.date() == funcCalled.date() + timedelta(days=1):
            Conditions = hourlyCurrent['conditions'].capitalize() + ' until ' + datetime.strftime(Time,TimeFormat) + ' tomorrow'
        else:
            Conditions = hourlyCurrent['conditions'].capitalize() + ' until ' + datetime.strftime(Time,TimeFormat) + ' on ' + Time.strftime('%A')

        # Fix 'PrecipType' as Rain or Snow
        if PrecipType not in ['rain','snow']:
            PrecipType = 'rain'

        # Calculate derived variables from forecast
        WindDir = derive.CardinalWindDirection(WindDir,WindSpd)

        # Convert forecast units as required
        Temp         = observation.Units(Temp,Config['Units']['Temp'])
        highTemp     = observation.Units(highTemp,Config['Units']['Temp'])
        lowTemp      = observation.Units(lowTemp,Config['Units']['Temp'])
        WindSpd      = observation.Units(WindSpd,Config['Units']['Wind'])
        WindGust     = observation.Units(WindGust,Config['Units']['Wind'])
        WindDir      = observation.Units(WindDir,Config['Units']['Direction'])
        PrecipAmount = observation.Units(PrecipAmount,Config['Units']['Precip'])

        # Define and format labels
        metData['Time']         = funcCalled
        metData['Valid']        = datetime.strftime(Valid,TimeFormat)
        metData['Temp']         = observation.Format(Temp,'forecastTemp')
        metData['highTemp']     = observation.Format(highTemp,'forecastTemp')
        metData['lowTemp']      = observation.Format(lowTemp,'forecastTemp')
        metData['WindSpd']      = observation.Format(WindSpd,'forecastWind')
        metData['WindGust']     = observation.Format(WindGust,'forecastWind')
        metData['WindDir']      = observation.Format(WindDir,'Direction')
        metData['PrecipPercnt'] = observation.Format(PrecipPercnt,'Humidity')
        metData['PrecipDay']    = observation.Format(precipDay,'Humidity')
        metData['PrecipAmount'] = observation.Format(PrecipAmount,'Precip')
        metData['PrecipType']   = PrecipType
        metData['Conditions']   = Conditions
        metData['Icon']         = Icon
        metData['Status']       = ''

        # Check expected conditions icon is recognised
        if Icon in  ['clear-day', 'clear-night', 'rainy', 'possibly-rainy-day',
                     'possibly-rainy-night', 'snow', 'possibly-snow-day',
                     'possibly-snow-night', 'sleet', 'possibly-sleet-day',
                     'possibly-sleet-night', 'thunderstorm', 'possibly-thunderstorm-day'
                     'possibly-thunderstorm-night', 'windy', 'foggy', 'cloudy',
                     'partly-cloudy-day','partly-cloudy-night']:
            metData['Icon'] = Icon
        else:
            metData['Icon'] = '--'

    # Unable to extract forecast data from JSON object. Set set forecast
    # variables to blank and indicate to user that forecast is unavailable
    except (IndexError, KeyError, ValueError):
        metData['Time']         = funcCalled
        metData['Valid']        = '--'
        metData['Temp']         = '--'
        metData['highTemp']     = '--'
        metData['lowTemp']      = '--'
        metData['WindSpd']      = '--'
        metData['WindGust']     = '--'
        metData['WindDir']      = '--'
        metData['PrecipPercnt'] = '--'
        metData['PrecipDay']    = '--'
        metData['PrecipAmount'] = '--'
        metData['PrecipType']   = '--'
        metData['Conditions']   = ''
        metData['Icon']         = '--'
        metData['Status']       = 'Forecast currently\nunavailable...'
        funcError               = 1

    # Schedule new forecast to be downloaded at the top of the next hour, or in
    # 5 minutes if error was detected. Note secondsSched refers to number of
    # seconds since the function was last called.
    Now = datetime.now(pytz.utc).astimezone(Tz)
    downloadTime = Tz.localize(datetime.combine(Now.date(),time(Now.hour,0,0))+timedelta(hours=1))
    if not funcError:
        secondsSched = math.ceil((downloadTime-funcCalled).total_seconds())
>>>>>>> bab3e707
    else:
        secondsSched = 10 + math.ceil((funcCalled-Now).total_seconds())
    Clock.schedule_once(partial(Download,metData,Config), secondsSched)

    # Return metData dictionary
    return metData

def ExtractDaily(app):
    metData = app.MetData
    dailyForecast = app.DailyForecast
    Config = app.config
    """
    INPUTS:
        metData             Dictionary holding weather forecast data
        dailyForecast       screen with array of panels
        Config              Station configuration
    """

    # Get current time in station time zone
    Tz = pytz.timezone(Config['Station']['Timezone'])
    Now = datetime.now(pytz.utc).astimezone(Tz)
    weekdays = [ 'Mon', 'Tue', 'Wed', 'Thu', 'Fri', 'Sat', 'Sun' ]

    for i in range(len(dailyForecast.panels)):
        d = {}
        try:
            wfDayDict = metData['Dict']['forecast']['daily'][i]

            # Extract weather variables from WeatherFlow forecast
            date    = "%02d/%02d" % (wfDayDict['month_num'], wfDayDict['day_num'])
            tempMax = [wfDayDict['air_temp_high'], 'c']
            tempMin = [wfDayDict['air_temp_low'], 'c']
            precip  = [wfDayDict['precip_probability'], '%']
            weather =  wfDayDict['icon']
            dt = datetime.fromtimestamp(wfDayDict['sunrise'], Tz)
            weekday = calendar.weekday(dt.year, wfDayDict['month_num'], wfDayDict['day_num'])
        except IndexError:
            date    = '0/0'
            tempMax = [ 0, 'c']
            tempMin = [ 0, 'c']
            precip  = [ 0, '%']
            weather = 'XX'
            weekday = 0
        except KeyError:
            date    = '0/0'
            tempMax = [ 0, 'c']
            tempMin = [ 0, 'c']
            precip  = [ 0, '%']
            weather = 'XX'
            weekday = 0

        # Convert forecast units as required
        tempMax = observation.Units(tempMax, Config['Units']['Temp'])
        tempMin = observation.Units(tempMin, Config['Units']['Temp'])

        dailyForecast.panels[i].date = date
        dailyForecast.panels[i].tempMax = ['{:.0f}'.format(tempMax[0]), tempMax[1]]
        dailyForecast.panels[i].tempMin = ['{:.0f}'.format(tempMin[0]), tempMin[1]]
        dailyForecast.panels[i].precip =  ['{:.0f}'.format(precip[0]), ' %']
        dailyForecast.panels[i].weekday = weekdays[weekday]

        # Define weather icon
        if weather == 'clear-day':
            dailyForecast.panels[i].weather = '1'
        elif weather == 'clear-night':
            dailyForecast.panels[i].weather = '0'
        elif weather == 'rain':
            dailyForecast.panels[i].weather = '12'
        elif weather == 'snow':
            dailyForecast.panels[i].weather = '27'
        elif weather == 'sleet':
            dailyForecast.panels[i].weather = '18'
        elif weather == 'wind':
            dailyForecast.panels[i].weather = 'wind'
        elif weather == 'fog':
            dailyForecast.panels[i].weather = '6'
        elif weather == 'cloudy':
            dailyForecast.panels[i].weather = '7'
        elif weather == 'partly-cloudy-day':
            dailyForecast.panels[i].weather = '3'
        elif weather == 'partly-cloudy-night':
            dailyForecast.panels[i].weather = '2'
        else:
            dailyForecast.panels[i].weather = 'ForecastUnavailable'
<|MERGE_RESOLUTION|>--- conflicted
+++ resolved
@@ -23,22 +23,15 @@
 # Import required modules
 from datetime   import datetime, date, timedelta, time
 from functools  import partial
+from kivy.app   import App
 from kivy.clock import Clock
 import time     as UNIX
+import calendar
 import bisect
 import pytz
-<<<<<<< HEAD
-import time
-import calendar
-
-def Download(app):
-    metData = app.MetData;
-    Config = app.config;
-=======
 import math
 
 def Download(metData,Config,dt):
->>>>>>> bab3e707
 
     """ Download the latest daily and hourly weather forecast data using the
     WeatherFlow BetterForecast API
@@ -52,9 +45,6 @@
         metData             Dictionary holding weather forecast data
     """
 
-<<<<<<< HEAD
-    # Download latest three-hourly forecast
-=======
     # Get current time in station time zone
     Tz         = pytz.timezone(Config['Station']['Timezone'])
     funcCalled = datetime.now(pytz.utc).astimezone(Tz)
@@ -71,123 +61,12 @@
         TimeFormat = '%H:%M'
 
     # Download latest forecast data
->>>>>>> bab3e707
     Data = requestAPI.weatherflow.Forecast(Config)
 
     # Verify API response and extract forecast
     if requestAPI.weatherflow.verifyResponse(Data,'forecast'):
         metData['Dict'] = Data.json()
     else:
-<<<<<<< HEAD
-        Clock.schedule_once(lambda dt: Download(app), 600)
-        if not 'Dict' in metData:
-            metData['Dict'] = {}
-    Extract(app)
-    ExtractDaily(app)
-
-    # Return metData dictionary
-    return metData
-
-
-def Extract(app):
-    metData = app.MetData
-    Config = app.config
-    """ Parse the weather forecast from DarkSky
-
-    INPUTS:
-        metData             Dictionary holding weather forecast data
-        Config              Station configuration
-
-    OUTPUT:
-        metData             Dictionary holding weather forecast data
-    """
-
-    # Get current time in station time zone
-    Tz = pytz.timezone(Config['Station']['Timezone'])
-    Now = datetime.now(pytz.utc).astimezone(Tz)
-
-    # Extract all forecast data from WeatherFlow JSON file. If  forecast is
-    # unavailable, set forecast variables to blank and indicate to user that
-    # forecast is unavailable
-    Tz = pytz.timezone(Config['Station']['Timezone'])
-    try:
-        wfDict = metData['Dict']['forecast']['hourly']
-        wfDayDict = metData['Dict']['forecast']['daily'][0]
-        metData['stationOnline'] = metData['Dict']['station']['is_station_online']
-        metData['stationUsed'] = metData['Dict']['station']['includes_tempest']
-    except KeyError:
-        metData['Time']    = Now
-        metData['Temp']    = '--'
-        metData['WindDir'] = '--'
-        metData['WindSpd'] = '--'
-        metData['Weather'] = 'ForecastUnavailable'
-        metData['Precip']  = '--'
-        metData['Valid']   = '--'
-
-        # Attempt to download forecast again in 10 minutes and return
-        # metData dictionary
-        Clock.schedule_once(lambda dt: Download(app), 600)
-        return metData
-
-    # Extract 'valid from' time of all available hourly forecasts, and
-    # retrieve forecast for the current hourly period
-    Times = list(item['time'] for item in wfDict)
-    wfHourDict = wfDict[bisect.bisect(Times,int(time.time()))-1]
-
-    # Extract 'Issued' and 'Valid' times
-    Issued = Times[0]
-    Valid = Times[bisect.bisect(Times,int(time.time()))]
-    Issued = datetime.fromtimestamp(Issued,pytz.utc).astimezone(Tz)
-    Valid = datetime.fromtimestamp(Valid,pytz.utc).astimezone(Tz)
-
-    # Extract weather variables from WeatherFlow forecast
-    Temp    = [wfHourDict['air_temperature'], 'c']
-    TempMax = [wfDayDict['air_temp_high'], 'c']
-    TempMin = [wfDayDict['air_temp_low'], 'c']
-    WindSpd = [wfHourDict['wind_avg'], 'mps']
-    WindDir = [wfHourDict['wind_direction'], 'degrees']
-    Precip  = [wfHourDict['precip_probability'], '%']
-    Weather =  wfHourDict['icon']
-
-    # Convert forecast units as required
-    Temp = observation.Units(Temp,Config['Units']['Temp'])
-    TempMax = observation.Units(TempMax,Config['Units']['Temp'])
-    TempMin = observation.Units(TempMin,Config['Units']['Temp'])
-    WindSpd = observation.Units(WindSpd,Config['Units']['Wind'])
-
-    # Define and format labels
-    metData['Time']    = Now
-    metData['Issued']  = datetime.strftime(Issued, '%H:%M')
-    metData['Valid']   = datetime.strftime(Valid, '%H:%M')
-    metData['Temp']    = ['{:.1f}'.format(Temp[0]), Temp[1]]
-    metData['TempMax']    = ['{:.1f}'.format(TempMax[0]), TempMax[1]]
-    metData['TempMin']    = ['{:.1f}'.format(TempMin[0]), TempMin[1]]
-    metData['WindDir'] = derive.CardinalWindDirection(WindDir)[2]
-    metData['WindSpd'] = ['{:.0f}'.format(WindSpd[0]), WindSpd[1]]
-    metData['Precip']  = '{:.0f}'.format(Precip[0])
-
-    # Define weather icon
-    if Weather == 'clear-day':
-        metData['Weather'] = '1'
-    elif Weather == 'clear-night':
-        metData['Weather'] = '0'
-    elif Weather == 'rain':
-        metData['Weather'] = '12'
-    elif Weather == 'snow':
-        metData['Weather'] = '27'
-    elif Weather == 'sleet':
-        metData['Weather'] = '18'
-    elif Weather == 'wind':
-        metData['Weather'] = 'wind'
-    elif Weather == 'fog':
-        metData['Weather'] = '6'
-    elif Weather == 'cloudy':
-        metData['Weather'] = '7'
-    elif Weather == 'partly-cloudy-day':
-        metData['Weather'] = '3'
-    elif Weather == 'partly-cloudy-night':
-        metData['Weather'] = '2'
-=======
         funcError = 1
         if not 'Dict' in metData:
             metData['Dict'] = {}
@@ -219,10 +98,24 @@
         WindSpd      = [hourlyCurrent['wind_avg'],'mps']
         WindGust     = [hourlyCurrent['wind_gust'],'mps']
         WindDir      = [hourlyCurrent['wind_direction'],'degrees']
-        PrecipPercnt = [hourlyCurrent['precip_probability'],'%']
-        PrecipAmount = [hourlyCurrent['precip'],'mm']
-        PrecipType   =  hourlyCurrent['precip_type']
         Icon         =  hourlyCurrent['icon'].replace('cc-','')
+        
+        # Extract Precipitation Type, Percent, and Amount from current hourly 
+        # forecast
+        if 'precip_type' in hourlyCurrent:
+            PrecipType   =  hourlyCurrent['precip_type']
+            if PrecipType not in ['rain','snow']:
+                PrecipType = 'rain'
+        else:
+            PrecipType = 'rain'
+        if 'precip_probability' in hourlyCurrent:
+            PrecipPercnt = [hourlyCurrent['precip_probability'],'%']
+        else:
+            PrecipPercnt = [0,'%']
+        if 'precip' in hourlyCurrent:
+            PrecipAmount = [hourlyCurrent['precip'],'mm']
+        else:
+            PrecipAmount = [0,'mm']
 
         # Extract weather variables from current daily forecast
         highTemp  = [dailyCurrent['air_temp_high'],'c']
@@ -243,10 +136,6 @@
             Conditions = hourlyCurrent['conditions'].capitalize() + ' until ' + datetime.strftime(Time,TimeFormat) + ' tomorrow'
         else:
             Conditions = hourlyCurrent['conditions'].capitalize() + ' until ' + datetime.strftime(Time,TimeFormat) + ' on ' + Time.strftime('%A')
-
-        # Fix 'PrecipType' as Rain or Snow
-        if PrecipType not in ['rain','snow']:
-            PrecipType = 'rain'
 
         # Calculate derived variables from forecast
         WindDir = derive.CardinalWindDirection(WindDir,WindSpd)
@@ -287,6 +176,9 @@
             metData['Icon'] = Icon
         else:
             metData['Icon'] = '--'
+
+        metData['stationOnline'] = metData['Dict']['station']['is_station_online']
+        metData['stationUsed'] = metData['Dict']['station']['includes_tempest']
 
     # Unable to extract forecast data from JSON object. Set set forecast
     # variables to blank and indicate to user that forecast is unavailable
@@ -308,6 +200,9 @@
         metData['Status']       = 'Forecast currently\nunavailable...'
         funcError               = 1
 
+        metData['stationOnline'] = False
+        metData['stationUsed'] = False
+
     # Schedule new forecast to be downloaded at the top of the next hour, or in
     # 5 minutes if error was detected. Note secondsSched refers to number of
     # seconds since the function was last called.
@@ -315,12 +210,14 @@
     downloadTime = Tz.localize(datetime.combine(Now.date(),time(Now.hour,0,0))+timedelta(hours=1))
     if not funcError:
         secondsSched = math.ceil((downloadTime-funcCalled).total_seconds())
->>>>>>> bab3e707
     else:
-        secondsSched = 10 + math.ceil((funcCalled-Now).total_seconds())
+        secondsSched = 300 + math.ceil((funcCalled-Now).total_seconds())
     Clock.schedule_once(partial(Download,metData,Config), secondsSched)
 
     # Return metData dictionary
+
+    ExtractDaily(App.get_running_app())
+
     return metData
 
 def ExtractDaily(app):
@@ -378,25 +275,13 @@
         dailyForecast.panels[i].weekday = weekdays[weekday]
 
         # Define weather icon
-        if weather == 'clear-day':
-            dailyForecast.panels[i].weather = '1'
-        elif weather == 'clear-night':
-            dailyForecast.panels[i].weather = '0'
-        elif weather == 'rain':
-            dailyForecast.panels[i].weather = '12'
-        elif weather == 'snow':
-            dailyForecast.panels[i].weather = '27'
-        elif weather == 'sleet':
-            dailyForecast.panels[i].weather = '18'
-        elif weather == 'wind':
-            dailyForecast.panels[i].weather = 'wind'
-        elif weather == 'fog':
-            dailyForecast.panels[i].weather = '6'
-        elif weather == 'cloudy':
-            dailyForecast.panels[i].weather = '7'
-        elif weather == 'partly-cloudy-day':
-            dailyForecast.panels[i].weather = '3'
-        elif weather == 'partly-cloudy-night':
-            dailyForecast.panels[i].weather = '2'
-        else:
-            dailyForecast.panels[i].weather = 'ForecastUnavailable'
+        # Check expected conditions icon is recognised
+        if weather in  ['clear-day', 'clear-night', 'rainy', 'possibly-rainy-day',
+                        'possibly-rainy-night', 'snow', 'possibly-snow-day',
+                        'possibly-snow-night', 'sleet', 'possibly-sleet-day',
+                        'possibly-sleet-night', 'thunderstorm', 'possibly-thunderstorm-day'
+                        'possibly-thunderstorm-night', 'windy', 'foggy', 'cloudy',
+                        'partly-cloudy-day','partly-cloudy-night']:
+            dailyForecast.panels[i].weather = weather
+        else:
+            dailyForecast.panels[i].weather = '--'
