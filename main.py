--- conflicted
+++ resolved
@@ -64,13 +64,13 @@
 # Import required modules
 from kivy.config import Config as kivyconfig
 
-# Generate default wfpiconsole Kivy config file. Config file is always 
-# regenerated to ensure changes to the default file are always copied across 
+# Generate default wfpiconsole Kivy config file. Config file is always
+# regenerated to ensure changes to the default file are always copied across
 defaultconfig = configparser.ConfigParser()
 defaultconfig.read(os.path.expanduser('~/.kivy/') + 'config.ini')
 with open(os.path.expanduser('~/.kivy/') + 'config_wfpiconsole.ini','w') as cfg:
     defaultconfig.write(cfg)
-    
+
 # Load wfpiconsole Kivy configuration file
 kivyconfig.read(os.path.expanduser('~/.kivy/') + 'config_wfpiconsole.ini')
 
@@ -174,13 +174,8 @@
 # IMPORT REQUIRED CORE KIVY MODULES
 # ==============================================================================
 from kivy.core.window import Window
-<<<<<<< HEAD
-from kivy.properties  import DictProperty, NumericProperty, ConfigParserProperty
+from kivy.properties  import DictProperty, NumericProperty, ConfigParserProperty, ObjectProperty
 from kivy.properties  import ListProperty, StringProperty
-=======
-from kivy.properties  import DictProperty, NumericProperty, ConfigParserProperty, ObjectProperty
-from kivy.properties  import StringProperty
->>>>>>> bab3e707
 from kivy.animation   import Animation
 from kivy.factory     import Factory
 from kivy.metrics     import dp
@@ -209,8 +204,6 @@
 from functools        import partial
 from threading        import Thread
 from datetime         import datetime, date, time, timedelta
-from optparse         import OptionParser
-from time             import sleep
 import subprocess
 import requests
 import pytz
@@ -234,7 +227,6 @@
 from kivy.uix.button         import Button
 from kivy.uix.widget         import Widget
 from kivy.uix.popup          import Popup
-from kivy.uix.image          import Image
 from kivy.uix.label          import Label
 
 # ==============================================================================
@@ -291,7 +283,7 @@
         self.config.read('wfpiconsole.ini')
         self.settings_cls = SettingsWithSidebar
 
-        # Calculate initial ScaleFactor and bind self.setScaleFactor to Window 
+        # Calculate initial ScaleFactor and bind self.setScaleFactor to Window
         # on_resize
         self.window = Window
         self.setScaleFactor(self.window, self.window.width, self.window.height)
@@ -303,13 +295,9 @@
         # Initialise Sunrise, Sunset, Moonrise and Moonset times
         astro.SunriseSunset(self.Astro,self.config)
         astro.MoonriseMoonset(self.Astro,self.config)
-<<<<<<< HEAD
-        forecast.Download(self)
-=======
 
         # Fetch WeatherFlow weather forecast
         Clock.schedule_once(partial(forecast.Download,self.MetData,self.config))
->>>>>>> bab3e707
 
         # Generate Sager Weathercaster forecast
         Thread(target=sagerForecast.Generate, args=(self.Sager,self.config), name="Sager", daemon=True).start()
@@ -323,12 +311,14 @@
             self.bme280.get_temperature()
             self.bme280.get_pressure()
             self.bme280.get_humidity()
-            self.avg_cpu_temp = self.get_cpu_temperature()
+            self.avg_cpu_temp = get_cpu_temperature()
             ttime.sleep(1.0)
         except RuntimeError as re:
             # No BME280 connected, so no point in considering it
             self.bme280 = None
 
+        Clock.schedule_interval(partial(mwUpdateIndoorCond, self), 10.0)
+
         # Check for latest version
         Clock.schedule_once(partial(system.checkVersion,self.Version,self.config,updateNotif))
 
@@ -341,10 +331,10 @@
         Clock.schedule_interval(partial(astro.sunTransit,self.Astro,self.config),1.0)
         Clock.schedule_interval(partial(astro.moonPhase ,self.Astro,self.config),1.0)
 
-    # SET DISPLAY SCALE FACTOR BASED ON SCREEN SIZE
+    # SET DISPLAY SCALE FACTOR BASED ON SCREEN DIMENSIONS
     # --------------------------------------------------------------------------
     def setScaleFactor(self,instance,x,y):
-        self.scaleFactor = max(x/800, y/480, 1)
+        self.scaleFactor = max(min(x/800, y/480), 1)
         if self.scaleFactor > 1:
             self.scaleSuffix = '_hR'
         else:
@@ -376,8 +366,7 @@
         # Update current weather forecast and Sager Weathercaster forecast when
         # temperature or wind speed units are changed
         if section == 'Units' and key in ['Temp','Wind']:
-            forecast.Extract(self)
-            forecast.ExtractDaily(self)
+            forecast.Download(self.MetData, self.config, None)
             if key == 'Wind' and 'Dial' in self.Sager:
                 self.Sager['Dial']['Units'] = value
                 self.Sager['Forecast'] = sagerForecast.getForecast(self.Sager['Dial'])
@@ -523,103 +512,69 @@
         elif Type == 'evt_strike':
             websocket.evtStrike(Msg,self)
 
-<<<<<<< HEAD
-    # UPDATE 'WeatherFlowPiConsole' APP CLASS METHODS AT REQUIRED INTERVALS
-    # --------------------------------------------------------------------------
-    def UpdateMethods(self,dt):
-
-        # Get current time in station timezone
-        Tz = pytz.timezone(self.config['Station']['Timezone'])
-        Now = datetime.now(pytz.utc).astimezone(Tz)
-        Now = Now.replace(microsecond=0)
-
-        # At 5 minutes past each hour, download a new forecast for the Station
-        # location
-        if (Now.minute,Now.second) == (5,0):
-            forecast.Download(self)
-
-        if  not self.config['Station']['InAirID'] and self.bme280 != None and Now.second % 10 == 0:
-            self.UpdateIndoorCond(Now)
-
-        # At the top of each hour update the on-screen forecast for the Station
-        # location
-        if Now.hour > self.MetData['Time'].hour or Now.date() > self.MetData['Time'].date():
-            forecast.Extract(self)
-            forecast.ExtractDaily(self)
-            self.MetData['Time'] = Now
-
-        # Once dusk has passed, calculate new sunrise/sunset times
-        if Now >= self.Astro['Dusk'][0]:
-            self.Astro = astro.SunriseSunset(self.Astro,self.config)
-
-        # Once moonset has passed, calculate new moonrise/moonset times
-        if Now > self.Astro['Moonset'][0]:
-            self.Astro = astro.MoonriseMoonset(self.Astro,self.config)
-
-        # At midnight, update Sunset, Sunrise, Moonrise and Moonset Kivy Labels
-        if self.Astro['Reformat'] and Now.replace(second=0).time() == time(0,0,0):
-            self.Astro = astro.Format(self.Astro,self.config,"Sun")
-            self.Astro = astro.Format(self.Astro,self.config,"Moon")
-=======
         # Unknown message type, print message to terminal and restart Websocket
         # connection
         elif Type == 'Unknown':
             print('Unknown message type: ' + json.dumps(Msg))
->>>>>>> bab3e707
-
-    # Get the temperature of the CPU for compensation
-    def get_cpu_temperature(self):
-        with open("/sys/class/thermal/thermal_zone0/temp", "r") as f:
-            temp = f.read()
-            temp = int(temp) / 1000.0
-        return temp
-
-    def UpdateIndoorCond(self, now):
-        Time = [ int(ttime.mktime(now.timetuple())) ]
-
-        self.avg_cpu_temp = (self.avg_cpu_temp * 4.0 + self.get_cpu_temperature()) / 5.0
-
-        # Tuning factor for compensation. Decrease this number to adjust the
-        # temperature down, and increase to adjust up
-        # 2.25 -> 1.5C too much (at least)
-        # 1.80 -> 1.0 too low
-        factor = 2.00
-        factor = float(self.config['Station']['IndoorBME280Corr'])
-
-        raw_temp = self.bme280.get_temperature()
-        comp_temp = raw_temp - ((self.avg_cpu_temp - raw_temp) / factor)
-
-        inTemp = self.Obs['inTemp'][0]
-        if inTemp == None or inTemp == '--' or inTemp == '-':
-            Temp = [ comp_temp, 'c' ]
-        else:
-            Temp = [ (float(inTemp) * 4.0 + comp_temp) / 5.0, 'c' ]
-
-        # Pressure = (self.Obs['inPressure'] * 4.0 + self.bme280.get_pressure()) / 5.0
-        # Humidity = (self.Obs['inHumidity'] * 4.0 + self.bme280.humidity()) / 5.0
-
-        # Extract required derived observations
-        minTemp = self.Obs['inTempMin']
-        maxTemp = self.Obs['inTempMax']
-
-        if minTemp == None or minTemp == '---':
-            minTemp = [ 100.0, 'c', None, 100.0, datetime(1970, 1, 1, tzinfo = pytz.utc) ]
-
-        if maxTemp == None or maxTemp == '---':
-            maxTemp = [ -10.0, 'c', None, -10.0, datetime(1970, 1, 1, tzinfo = pytz.utc) ]
-
-        # Calculate derived variables from indoor AIR observations
-        MaxTemp, MinTemp = derive.TempMaxMin(Time, Temp, maxTemp, minTemp, None, self.config, False)
-
-        # Convert observation units as required
-        Temp    = observation.Units(Temp,   self.config['Units']['Temp'])
-        MaxTemp = observation.Units(MaxTemp,self.config['Units']['Temp'])
-        MinTemp = observation.Units(MinTemp,self.config['Units']['Temp'])
-
-        self.Obs['inTemp']    = observation.Format(Temp,   'Temp')
-        self.Obs['inTempMax'] = observation.Format(MaxTemp,'Temp')
-        self.Obs['inTempMin'] = observation.Format(MinTemp,'Temp')
-
+
+# Get the temperature of the CPU for compensation
+def get_cpu_temperature():
+    with open("/sys/class/thermal/thermal_zone0/temp", "r") as f:
+        temp = f.read()
+        temp = int(temp) / 1000.0
+    return temp
+
+def mwUpdateIndoorCond(app, *largs):
+    Tz = pytz.timezone(app.config['Station']['Timezone'])
+    Now = datetime.now(pytz.utc).astimezone(Tz)
+    Now = Now.replace(microsecond=0)
+
+    Time = [ int(ttime.mktime(Now.timetuple())) ]
+
+    app.avg_cpu_temp = (app.avg_cpu_temp * 4.0 + get_cpu_temperature()) / 5.0
+
+    # Tuning factor for compensation. Decrease this number to adjust the
+    # temperature down, and increase to adjust up
+    # 2.25 -> 1.5C too much (at least)
+    # 1.80 -> 1.0 too low
+    factor = 2.00
+    factor = float(app.config['Station']['IndoorBME280Corr'])
+
+    raw_temp = app.bme280.get_temperature()
+    comp_temp = raw_temp - ((app.avg_cpu_temp - raw_temp) / factor)
+
+    inTemp = app.Obs['inTemp'][0]
+    if inTemp == None or inTemp == '--' or inTemp == '-':
+        Temp = [ comp_temp, 'c' ]
+    else:
+        Temp = [ (float(inTemp) * 4.0 + comp_temp) / 5.0, 'c' ]
+
+    # Pressure = (app.Obs['inPressure'] * 4.0 + app.bme280.get_pressure()) / 5.0
+    # Humidity = (app.Obs['inHumidity'] * 4.0 + app.bme280.humidity()) / 5.0
+
+    # Extract required derived observations
+    minTemp = app.Obs['inTempMin']
+    maxTemp = app.Obs['inTempMax']
+
+    if minTemp == None or minTemp == '---':
+        minTemp = [ 100.0, 'c', None, 100.0, datetime(1970, 1, 1, tzinfo = pytz.utc) ]
+
+    if maxTemp == None or maxTemp == '---':
+        maxTemp = [ -10.0, 'c', None, -10.0, datetime(1970, 1, 1, tzinfo = pytz.utc) ]
+
+    # Calculate derived variables from indoor AIR observations
+    MaxTemp, MinTemp = derive.TempMaxMin(Time, Temp, maxTemp, minTemp, None, app.config, False)
+
+    # Convert observation units as required
+    Temp    = observation.Units(Temp,   app.config['Units']['Temp'])
+    MaxTemp = observation.Units(MaxTemp,app.config['Units']['Temp'])
+    MinTemp = observation.Units(MinTemp,app.config['Units']['Temp'])
+
+    app.Obs['inTemp']    = observation.Format(Temp,   'Temp')
+    app.Obs['inTempMax'] = observation.Format(MaxTemp,'Temp')
+    app.Obs['inTempMin'] = observation.Format(MinTemp,'Temp')
+
+    return True
 
 # ==============================================================================
 # CurrentConditions SCREEN CLASS
@@ -699,6 +654,7 @@
         elif Button[3] == 'Secondary':
             App.get_running_app().CurrentConditions.buttonList[ii] = [Button[0],Button[1],newButton,'Primary']
 
+
 class DailyForecast(Screen):
     def __init__(self,**kwargs):
         super().__init__(**kwargs)
@@ -728,7 +684,7 @@
     precip = ListProperty([ '0', ' %' ])
     tempMin = ListProperty([ '0', '' ])
     tempMax = ListProperty([ '0', '' ])
-    weather = StringProperty('ForecastUnavailable')
+    weather = StringProperty('--')
     weekday = StringProperty('XMas')
 
     def __init__(self, i, **kwargs):
@@ -737,6 +693,7 @@
 
 class DailyForecastButton(RelativeLayout):
     pass
+
 
 # ==============================================================================
 # ForecastPanel RELATIVE LAYOUT CLASS
