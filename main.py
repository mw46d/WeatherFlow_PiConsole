--- conflicted
+++ resolved
@@ -316,18 +316,8 @@
         # Update current weather forecast and Sager Weathercaster forecast when
         # temperature or wind speed units are changed
         if section == 'Units' and key in ['Temp','Wind']:
-<<<<<<< HEAD
-            if self.config['Station']['Country'] == 'GB':
-                forecast.ExtractMetOffice(self)
-            elif self.config['Keys']['DarkSky']:
-                forecast.ExtractDarkSky(self)
-            else:
-                forecast.ExtractWeatherFlow(self)
-                forecast.ExtractDailyWeatherFlow(self)
-
-=======
-            forecast.Extract(self.MetData,self.config)
->>>>>>> 223750df
+            forecast.Extract(self)
+            forecast.ExtractDaily(self)
             if key == 'Wind' and 'Dial' in self.Sager:
                 self.Sager['Dial']['Units'] = value
                 self.Sager['Forecast'] = sagerForecast.getForecast(self.Sager['Dial'])
@@ -490,17 +480,8 @@
         # At the top of each hour update the on-screen forecast for the Station
         # location
         if Now.hour > self.MetData['Time'].hour or Now.date() > self.MetData['Time'].date():
-<<<<<<< HEAD
-            if self.config['Station']['Country'] == 'GB':
-                forecast.ExtractMetOffice(self)
-            elif self.config['Keys']['DarkSky']:
-                forecast.ExtractDarkSky(self)
-            else:
-                forecast.ExtractWeatherFlow(self)
-                forecast.ExtractDailyWeatherFlow(self)
-=======
-            forecast.Extract(self.MetData,self.config)
->>>>>>> 223750df
+            forecast.Extract(self)
+            forecast.ExtractDaily(self)
             self.MetData['Time'] = Now
 
         # Once dusk has passed, calculate new sunrise/sunset times
