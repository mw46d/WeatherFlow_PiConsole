--- conflicted
+++ resolved
@@ -1,185 +1,100 @@
-<<<<<<< HEAD
-## WeatherFlow PiConsole: Raspberry Pi Python console for WeatherFlow Tempest
-## and Smart Home Weather stations.
-## Copyright (C) 2018-2020 Peter Davis
-
-## This program is free software: you can redistribute it and/or modify it under
-## the terms of the GNU General Public License as published by the Free Software
-## Foundation, either version 3 of the License, or (at your option) any later
-## version.
-
-## This program is distributed in the hope that it will be useful, but WITHOUT
-## ANY WARRANTY; without even the implied warranty of MERCHANTABILITY or FITNESS
-## FOR A PARTICULAR PURPOSE. See the GNU General Public License for more
-## details.
-
-## You should have received a copy of the GNU General Public License along with
-## this program. If not, see <http://www.gnu.org/licenses/>.
-
-## Import required modules
-#:import NoTransition kivy.uix.screenmanager.NoTransition
-#:import Factory      kivy.factory.Factory
-#:import utils        kivy.utils
-
-## =============================================================================
-## SCREEN MANAGER
-## =============================================================================
-ScreenManager:
-    id: ScreenManager
-    transition: NoTransition()
-    CurrentConditions:
-        id: CurrentConditions
-        name: 'CurrentConditions'
+## WeatherFlow PiConsole: Raspberry Pi Python console for WeatherFlow Tempest
+## and Smart Home Weather stations.
+## Copyright (C) 2018-2020 Peter Davis
+
+## This program is free software: you can redistribute it and/or modify it under
+## the terms of the GNU General Public License as published by the Free Software
+## Foundation, either version 3 of the License, or (at your option) any later
+## version.
+
+## This program is distributed in the hope that it will be useful, but WITHOUT
+## ANY WARRANTY; without even the implied warranty of MERCHANTABILITY or FITNESS
+## FOR A PARTICULAR PURPOSE. See the GNU General Public License for more
+## details.
+
+## You should have received a copy of the GNU General Public License along with
+## this program. If not, see <http://www.gnu.org/licenses/>.
+
+## Import required modules
+#:import NoTransition kivy.uix.screenmanager.NoTransition
+#:import Factory      kivy.factory.Factory
+#:import utils        kivy.utils
+
+## Include required kv lang files
+#:include kvlang/displayElements.kv
+#:include kvlang/displayFields.kv
+#:include kvlang/panelLayout.kv
+
+## =============================================================================
+## SCREEN MANAGER
+## =============================================================================
+ScreenManager:
+    transition: NoTransition()
+    CurrentConditions:
+        id: CurrentConditions
+        name: 'CurrentConditions'
     DailyForecast:
         id: DailyForecast
         name: 'DailyForecast'
-
-## =============================================================================
-## CUSTOM Label
-## =============================================================================
-<LargeText@Label>
-    font_name: 'fonts/SystemSanFranciscoDisplayThin.ttf'
-    font_size: '30sp'
-    text_size: self.size
-    markup: 1
-    valign: 'center'
-    halign: 'center'
-    size_hint: (None,None)
-    color: [0.84,0.84,0.84,1]
-
-<MediumText@Label>
-    font_name: 'fonts/SystemSanFranciscoDisplayThin.ttf'
-    font_size: '20sp'
-    text_size: self.size
-    markup: 1
-    valign: 'center'
-    halign: 'center'
-    size_hint: (None,None)
-    color: [0.84,0.84,0.84,1]
-
-<SmallText@Label>
-    font_name: 'fonts/Helvetica.ttf'
-    font_size: '15sp'
-    text_size: self.size
-    markup: 1
-    valign: 'center'
-    halign: 'center'
-    size_hint: (None,None)
-    color: [0.84,0.84,0.84,1]
-
-<TinyText@Label>
-    font_name: 'fonts/Helvetica.ttf'
-    font_size: '11sp'
-    text_size: self.size
-    markup: 1
-    valign: 'center'
-    halign: 'center'
-    size_hint: (None,None)
-    color: [0.84,0.84,0.84,1]
-
-<BoldText@Label>
-    font_name: 'fonts/SystemSanFranciscoDisplayBold.ttf'
-    font_size: '13sp'
-    text_size: self.size
-    font_hinting: None
-    markup: 1
-    halign: 'center'
-    valign: 'center'
-    size_hint: (None,None)
-    color: [0.84,0.84,0.84,1]
-
-## =============================================================================
-## CUSTOM TabbedPanelItem AND MainMenuLayout
-## =============================================================================
-<MainMenuTab@TabbedPanelItem>:
-    background_normal: 'atlas://atlas/wfpiconsole/tab_btn'
-    background_down: 'atlas://atlas/wfpiconsole/tab_btn_pressed'
-    canvas.after:
-        Color:
-            rgb: [.3,.3,.3,1]
-        Rectangle:
-            pos: self.right - 1, self.y
-            size: 1, self.height,
-
-<MainMenuLayout@GridLayout>:
-    padding: '5dp'
-    cols: 1
-    canvas.after:
-        Color:
-            rgb: [.3,.3,.3,1]
-        Rectangle:
-            pos: self.x + 1, self.y + 3
-            size: self.width, 1
-
-<StatusColumn@BoldText>:
-    color: [20/255,20/255,20/255,1]
-    canvas.before:
-        Color:
-            rgba: [200/255,200/255,200/255,.8]
-        Rectangle:
-            pos: self.x + 5, self.y
-            size: self.width-10, self.height
-
-## =============================================================================
-## CURRRENT CONDITIONS SCREEN
-## =============================================================================
-<CurrentConditions>:
-    name: 'CurrentConditions'
-    orientation: 'vertical'
-    canvas.before:
-        Color:
-            rgba: 0, 0, 0, 1
-        Rectangle:
-            pos: self.pos
-            size: self.size
-    BoxLayout:
-        padding: ['2dp', '2dp', '2dp', '0dp']
-        spacing: '4dp'
-        orientation: 'vertical'
-        BoxLayout:
-            spacing: '4dp'
-            orientation: 'vertical'
-            BoxLayout:
-                spacing: '5dp'
-                BoxLayout:
-                    id: PanelOne
-                BoxLayout:
-                    id: PanelTwo
-                BoxLayout:
-                    id: PanelThree
-            BoxLayout:
-                spacing: '5dp'
-                BoxLayout:
-                    id: PanelFour
-                BoxLayout:
-                    id: PanelFive
-                BoxLayout:
-                    id: PanelSix
-        BoxLayout:
-            spacing: '4dp'
-            height: '30dp'
-            size_hint_y: None
-            BoxLayout:
-                id: ButtonOne
-            BoxLayout:
-                id: ButtonTwo
-            BoxLayout:
-                id: ButtonThree
-            BoxLayout:
-                id: ButtonFour
-            BoxLayout:
-                id: ButtonFive
-            BoxLayout:
-                id: ButtonSix
-            BoxLayout:
-                id: GraphsButton
-            BoxLayout:
-                Button:
-                    id: 'mainMenuButton'
-                    background_normal: 'buttons/mainMenu.png'
-                    background_down: 'buttons/mainMenuPressed.png'
-                    on_release: Factory.mainMenu().open()
-
+
+## =============================================================================
+## CURRRENT CONDITIONS SCREEN
+## =============================================================================
+<CurrentConditions>:
+    name: 'CurrentConditions'
+    orientation: 'vertical'
+    canvas.before:
+        Color:
+            rgba: 0, 0, 0, 1
+        Rectangle:
+            pos: self.pos
+            size: self.size
+    BoxLayout:
+        padding: ['2dp', '2dp', '2dp', '0dp']
+        spacing: '3dp'
+        orientation: 'vertical'
+        BoxLayout:
+            spacing: '4dp'
+            orientation: 'vertical'
+            BoxLayout:
+                spacing: '5dp'
+                BoxLayout:
+                    id: PanelOne
+                BoxLayout:
+                    id: PanelTwo
+                BoxLayout:
+                    id: PanelThree
+            BoxLayout:
+                spacing: '5dp'
+                BoxLayout:
+                    id: PanelFour
+                BoxLayout:
+                    id: PanelFive
+                BoxLayout:
+                    id: PanelSix
+        BoxLayout:
+            spacing: '4dp'
+            size_hint: (1,31/444)
+            BoxLayout:
+                id: ButtonOne
+            BoxLayout:
+                id: ButtonTwo
+            BoxLayout:
+                id: ButtonThree
+            BoxLayout:
+                id: ButtonFour
+            BoxLayout:
+                id: ButtonFive
+            BoxLayout:
+                id: ButtonSix
+            BoxLayout:
+                id: GraphsButton
+            BoxLayout:
+                PanelButton:
+                    id: 'mainPanelButton'
+                    text: 'Menu'
+                    on_release: Factory.mainMenu().open()
+
 <DailyForecast>:
     name: 'DailyForecast'
     orientation: 'vertical'
@@ -218,57 +133,26 @@
             BoxLayout:
                 id: DFTen
 
-## =============================================================================
-## WEATHERFLOW FORECAST PANEL AND BUTTON
-## =============================================================================
-<ForecastPanel>:
-    Image:
-        source: 'background/forecast.png'
-        size_hint: (1,1)
-        keep_ratio: 0
-        allow_stretch: 1
-
-    ## Forecast temperature
-    LargeText:
-        text: app.MetData['Temp'][0] + app.MetData['Temp'][1]
-        halign: 'left'
-        pos_hint: {'x': 6/262, 'y': 134/202}
-        size_hint: (170/262, 31/202)
-
-    TinyText:
-        text: ('[color=00a4b4ff] ' + app.MetData['TempMin'][0] + app.MetData['TempMin'][1] + '[/color]      [color=f05e40ff]' + app.MetData['TempMax'][0] + app.MetData['TempMax'][1] + '[/color]') if 'TempMin' in app.MetData != '--' else ''
-        halign: 'left'
-        pos_hint: {'x': 6/262, 'y': 121/202}
-        size_hint: (131/262, 22/202)
-
-    ## Forecast precipitation
-    LargeText:
-        text: app.MetData['Precip'] + ' %'
-        halign: 'left'
-        pos_hint: {'x': 6/262, 'y': 78/202}
-        size_hint: (170/262, 31/202)
-
-    ## Forecast windspeed
-    LargeText:
-        text: app.MetData['WindSpd'][0] + ' ' + app.MetData['WindSpd'][1] + ' ' + app.MetData['WindDir']
-        halign: 'left'
-        pos_hint: {'x': 6/262, 'y': 21/202}
-        size_hint: (200/262, 31/202)
-
-    ## Forecast location, valid, and issued time
-    SmallText:
-        text: 'Forecast valid until ' + app.MetData['Valid']
-        halign: 'right'
-        pos_hint: {'x': 6/262, 'y': 3/202}
-        size_hint: (252/262, 16/202)
-
-    ## Current weather icon
-    Image:
-        source: 'icons/weather/' + app.MetData['Weather'] + '.png'
-        keep_ratio: 0
-        allow_stretch: 1
-        pos_hint: {'x': 123/262, 'y': 58/202}
-        size_hint: (115/262, 115/202)
+## =============================================================================
+## WEATHERFLOW FORECAST PANEL AND BUTTON
+## =============================================================================
+<ForecastPanel>:
+
+    ## Panel background and title
+    PanelBackground:
+        _panelTitle: 'Forecast'
+
+    ## Forecast Conditions
+    TitleField:
+        text: 'Conditions'
+        pos_hint: {'x': 18/262, 'y': 166/202}
+        size_hint_x: 77/262
+    Image:
+        source: 'icons/weather/' + app.MetData['Icon'] + app.scaleSuffix + '.png'
+        pos_hint: {'x': 18/262, 'y': 83/202}
+        size_hint: (77/262, 80/202)
+        keep_ratio: 0
+        allow_stretch: 1
 
     Image:
         source: 'icons/station/' + ('green' if 'stationUsed' in app.MetData and app.MetData['stationUsed'] else ('yellow' if 'stationOnline' in app.MetData and app.MetData['stationOnline'] else ('red' if 'stationOnline' in app.MetData and not app.MetData['stationOnline'] else 'blank'))) + '.png'
@@ -277,43 +161,95 @@
         pos_hint: {'x': 227/262, 'y': 167/202}
         size_hint: (32/262, 32/202)
 
-<ForecastButton>:
-    Button:
-        id: 'ForecastButton'
-        background_normal: 'buttons/forecast.png'
-        background_down: 'buttons/forecastPressed.png'
-        on_release: app.CurrentConditions.SwitchPanel(self)
-
+    SmallMultilineField:
+        text: app.MetData['Conditions']
+        pos_hint: {'x': 110/262, 'y': 80/202}
+        size_hint: (132/262, 62/202)
+        halign: 'left'
+        line_height: 1.2
+
+    ## Forecast status
+    BoldMultilineField:
+        text: app.MetData['Status']
+        pos_hint: {'x': 0/262, 'y': 97/202}
+        size_hint: (262/262, 35/202)
+
+    ## Forecast windspeed
+    TitleField:
+        text: 'Wind Speed'
+        pos_hint: {'x': 132/262, 'y': 166/202}
+        size_hint_x: 110/262
+    MediumField:
+        text: app.MetData['WindSpd'][0] + ' ' + app.MetData['WindSpd'][1] + ' ' + app.MetData['WindDir'][0]
+        pos_hint: {'x': 132/262, 'y': 145/202}
+        size_hint_x: (110/262)
+
+    ## Forecast temperature
+    TitleField:
+        text: 'Temperature'
+        pos_hint: {'x': 5/262, 'y': 65/202}
+        size_hint_x: (125/262)
+    MediumField:
+        text: app.MetData['Temp'][0] + app.MetData['Temp'][1]
+        pos_hint: {'x': 5/262, 'y': 43/202}
+        size_hint_x: (125/262)
+    SmallField:
+        pos_hint: {'x': 5/262, 'y': 25/202}
+        size_hint_x: (125/262)
+        text:
+            '[color=00a4b4ff][font=fonts/Inter-Bold.ttf]L: [/font]' + app.MetData['lowTemp'][0] + app.MetData['lowTemp'][1] + '[/color]' + '  ' + \
+            '[color=f05e40ff]' + '[font=fonts/Inter-Bold.ttf]H: [/font]' + app.MetData['highTemp'][0] + app.MetData['highTemp'][1] + '[/color]'
+
+    ## Forecast rain/snowfall
+    TitleField:
+        text: app.MetData['PrecipType'].title() + 'fall'
+        pos_hint: {'x': 152/262, 'y': 65/202}
+        size_hint_x: (100/262)
+    MediumField:
+        text: app.MetData['PrecipPercnt'][0] + app.MetData['PrecipPercnt'][1]
+        pos_hint: {'x': 152/262, 'y': 43/202}
+        size_hint_x: (100/262)
+    SmallField:
+        text: '[color=ffffffff]Daily[/color]: ' + app.MetData['PrecipDay'][0] + app.MetData['PrecipDay'][1]
+        pos_hint: {'x': 152/262, 'y': 25/202}
+        size_hint_x: (100/262)
+
+    ## Forecast valid time
+    SmallField:
+        text: 'Forecast for ' + app.MetData['Valid']
+        pos_hint: {'x': 5/262, 'y': 2/202}
+        size_hint: (252/262, 17/202)
+        text_size: self.size
+        halign: 'right'
+
+<ForecastButton>:
+    PanelButton:
+        id: 'ForecastButton'
+        text: 'Forecast'
+        on_release: app.CurrentConditions.SwitchPanel(self)
+
 # x: 156  y: 236
 <DailyForecastPanel>:
-    Image:
-        source: 'background/daily' + ('WE' if root.weekday in [ 'Sat', 'Sun' ] else '') + '.png'
-        size_hint: (1,1)
-        keep_ratio: 0
-        allow_stretch: 1
-
-    SmallText:
-        text: root.weekday + ' ' + ('Today' if root.index == 0 else root.date)
-        halign: 'center'
-        pos_hint: {'x': 6/156, 'y': 186/236}
-        size_hint: (145/156, 22/236)
+    DailyPanelBackground:
+        _panelTitle: root.weekday + ' ' + ('Today' if root.index == 0 else root.date)
+        _panelColor: '090e4bff' if root.weekday in [ 'Sat', 'Sun' ] else '141414ff'
 
     ## Current weather icon
     Image:
-        source: 'icons/weather/' + root.weather + '.png'
+        source: 'icons/weather/' + root.weather + app.scaleSuffix + '.png'
         keep_ratio: 0
         allow_stretch: 1
         pos_hint: {'x': 20/156, 'y': 68/236}
         size_hint: (115/156, 115/236)
 
-    SmallText:
+    SmallField:
         # text: '56789C0123456789'
         text: 'Temp: [color=00a4b4ff]' + root.tempMin[0] + root.tempMin[1] + '[/color] / [color=f05e40ff]' + root.tempMax[0] + root.tempMax[1] + '[/color]'
         halign: 'left'
         pos_hint: {'x': 6/156, 'y': 46/236}
         size_hint: (144/156, 22/236)
 
-    SmallText:
+    SmallField:
         text: 'Prec: ' + root.precip[0] + root.precip[1]
         halign: 'left'
         pos_hint: {'x': 6/156, 'y': 25/236}
@@ -327,2121 +263,983 @@
         size_hint: (32/156, 32/236)
 
 <DailyForecastButton>:
-    Button:
+    PanelButton:
         id: 'DailyForecastButton'
-        background_normal: 'buttons/dailyForecast.png'
-        background_down: 'buttons/dailyForecastPressed.png'
+        text: '10 Day'
         on_release: app.root.current = 'DailyForecast'
 
-## =============================================================================
-## SAGER FORECAST PANEL AND BUTTON
-## =============================================================================
-<SagerPanel>:
-    Image:
-        source: 'background/sagerForecast.png'
-        size_hint: (1,1)
-        keep_ratio: 0
-        allow_stretch: 1
-
-    ## Sager Weathercaster forecast
-    MediumText:
-        text: app.Sager['Forecast']
-        font_name: 'fonts/Helvetica.ttf'
-        pos_hint: {'x': 6/262, 'y': 21/202}
-        size_hint: (250/262, 157/202)
-
-    ## Forecast issue time
-    SmallText:
-        text: 'Forecast issued: ' + app.Sager['Issued']
-        halign: 'right'
-        pos_hint: {'x': 6/262, 'y': 3/202}
-        size_hint: (252/262, 16/202)
-
-<SagerButton>:
-    Button:
-        id: 'SagerButton'
-        background_normal: 'buttons/sager.png'
-        background_down: 'buttons/sagerPressed.png'
-        on_release: app.CurrentConditions.SwitchPanel(self)
-
-## =============================================================================
-## TEMPERATURE WIDGET
-## =============================================================================
-<TemperaturePanel>:
-    Image:
-        source: 'background/temperature.png'
-        size_hint: (1,1)
-        keep_ratio: 0
-        allow_stretch: 1
-
-    ## Indoor temperature
-    BoldText:
-        text: '[color=c8c8c8ff]Indoor[/color]'
-        pos_hint: {'x': 0/262, 'y': 166/202}
-        size_hint: (131/262, 17/202)
-        opacity: 1 if app.IndoorTemp == '1' else 0
-    LargeText:
-        text: app.Obs['inTemp'][0] + app.Obs['inTemp'][1]
-        pos_hint: {'x': 0/262, 'y': 126/202}
-        size_hint: (131/262, 38/202)
-        opacity: 1 if app.IndoorTemp == '1' else 0
-
-    ## Indoor temperature minimum
-    MediumText:
-        text: '[color=00a4b4ff]' + app.Obs['inTempMin'][0] + '[size=15sp]' + app.Obs['inTempMin'][1] + '[/color][/size]'
-        pos_hint: {'x': 0/262, 'y': 104/202}
-        size_hint: (65.5/262, 22/202)
-        opacity: 1 if app.IndoorTemp == '1' else 0
-    SmallText:
-        text: app.Obs['inTempMin'][2]
-        pos_hint: {'x': 0/262, 'y': 82/202}
-        size_hint: (65.5/262, 22/202)
-        opacity: 1 if app.IndoorTemp == '1' else 0
-
-    ## Indoor temperature maximum
-    MediumText:
-        text: '[color=f05e40ff]' + app.Obs['inTempMax'][0] + '[size=15sp]' + app.Obs['inTempMax'][1] + '[/color][/size]'
-        pos_hint: {'x': 65.5/262, 'y': 104/202}
-        size_hint: (65.5/262, 22/202)
-        opacity: 1 if app.IndoorTemp == '1' else 0
-    SmallText:
-        text: app.Obs['inTempMax'][2]
-        pos_hint: {'x': 65.5/262, 'y': 82/202}
-        size_hint: (65.5/262, 22/202)
-        opacity: 1 if app.IndoorTemp == '1' else 0
-
-    ## Outdoor temperature
-    BoldText:
-        text: '[color=c8c8c8ff]Outdoor[/color]'
-        pos_hint: {'x': 131/262 if app.IndoorTemp == '1' else 0/262, 'y': 166/202}
-        size_hint: (131/262 if app.IndoorTemp == '1' else 262/262, 17/202)
-    LargeText:
-        text: app.Obs['outTemp'][0] + app.Obs['outTemp'][1]
-        pos_hint: {'x': 131/262 if app.IndoorTemp == '1' else 65.5/262, 'y': 126/202}
-        size_hint: (131/262, 38/202)
-
-    ## Outdoor temperature minimum
-    MediumText:
-        text: '[color=00a4b4ff]' + app.Obs['outTempMin'][0] + '[size=15sp]' + app.Obs['outTempMin'][1] + '[/color][/size]'
-        pos_hint: {'x': 131/262 if app.IndoorTemp == '1' else 65.5/262, 'y': 104/202}
-        size_hint: (65.5/262, 22/202)
-    SmallText:
-        text: app.Obs['outTempMin'][2]
-        pos_hint: {'x': 131/262 if app.IndoorTemp == '1' else 65.5/262, 'y': 82/202}
-        size_hint: (65.5/262, 22/202)
-
-    ## Outdoor temperature maximum
-    MediumText:
-        text: '[color=f05e40ff]' + app.Obs['outTempMax'][0] + '[size=15sp]' + app.Obs['outTempMax'][1] + '[/color][/size]'
-        pos_hint: {'x': 196.5/262 if app.IndoorTemp == '1' else 131/262, 'y': 104/202}
-        size_hint: (65.5/262, 22/202)
-    SmallText:
-        text: app.Obs['outTempMax'][2]
-        pos_hint: {'x': 196.5/262 if app.IndoorTemp == '1' else 131/262, 'y': 82/202}
-        size_hint: (65.5/262, 22/202)
-
-    ## 'Feels like' temperature
-    MediumText:
-        text: app.Obs['FeelsLike'][0] + app.Obs['FeelsLike'][1]
-        pos_hint: {'x': 0/262, 'y': 35/202}
-        size_hint: (87.330/262, 29/202)
-
-    ## Outdoor humidity
-    MediumText:
-        text: app.Obs['Humidity'][0] + app.Obs['Humidity'][1]
-        pos_hint: {'x': 87.330/262, 'y': 35/202}
-        size_hint: (87.330/262, 29/202)
-
-    ## Dew point
-    MediumText:
-        text: app.Obs['DewPoint'][0] + app.Obs['DewPoint'][1]
-        pos_hint: {'x': 174.660/262, 'y': 35/202}
-        size_hint: (87.330/262, 29/202)
-
-    ## 'Feels like' icon and text
-    Image:
-        source: 'icons/feelsLike/' + root.feelsLikeIcon + '.png'
-        pos_hint: {'x': 7/262, 'y': 6/202}
-        size_hint: (38/262, 29/202)
-    SmallText:
-        text: app.Obs['FeelsLike'][2]
-        halign: 'left'
-        pos_hint: {'x': 49/262, 'y': 3/202}
-        size_hint: (200/262, 27/202)
-
-<TemperatureButton>:
-    Button:
-        id: 'TemperatureButton'
-        background_normal: 'buttons/temperature.png'
-        background_down: 'buttons/temperaturePressed.png'
-        on_release: app.CurrentConditions.SwitchPanel(self)
-
-## =============================================================================
-## WIND SPEED AND DIRECTION WIDGET
-## =============================================================================
-<WindSpeedPanel>:
-    Image:
-        source: 'background/windSpeed.png'
-        size_hint: (1,1)
-        keep_ratio: 0
-        allow_stretch: 1
-
-    ## Current average wind speed
-    LargeText:
-        text: app.Obs['WindSpd'][0]
-        pos_hint: {'x': 3/262, 'y': 93/202}
-        size_hint: (60/262, 33/202)
-    MediumText:
-        text: app.Obs['WindSpd'][1]
-        pos_hint: {'x': 3/262, 'y': 75/202}
-        size_hint: (60/262, 24/202)
-
-    ## Daily averaged wind speed
-    SmallText:
-        text: 'Avg [color=ff8837ff]' + app.Obs['AvgWind'][0] + '[/color] ' + app.Obs['AvgWind'][1]
-        pos_hint: {'x': 3/262, 'y': 162/202}
-        size_hint: (101/262, 17/202)
-    SmallText:
-        text: 'Wind'
-        pos_hint: {'x': 3/262, 'y': 145/202}
-        size_hint: (101/262, 17/202)
-
-    ## Current wind gust
-    LargeText:
-        text: app.Obs['WindGust'][0]
-        pos_hint: {'x': 201/262, 'y': 93/202}
-        size_hint: (60/262, 33/202)
-    MediumText:
-        text: app.Obs['WindGust'][1]
-        pos_hint: {'x': 201/262, 'y': 75/202}
-        size_hint: (60/262, 24/202)
-
-    ## Maximum wind gust
-    SmallText:
-        text: 'Max [color=ff8837ff]' + app.Obs['MaxGust'][0] + '[/color] ' + app.Obs['MaxGust'][1]
-        pos_hint: {'x': 159/262, 'y': 162/202}
-        size_hint: (101/262, 17/202)
-    SmallText:
-        text: 'Gust'
-        pos_hint: {'x': 159/262, 'y': 145/202}
-        size_hint: (101/262, 17/202)
-
-    ## Current Beaufort scale text and icon
-    Image:
-        source: 'icons/windSpeed/' + root.windSpdIcon + '.png'
-        keep_ratio: 0
-        allow_stretch: 1
-        pos_hint: {'x': 18/262, 'y': 28/202}
-        size_hint: (30/262, 30/202)
-    SmallText:
-        text: app.Obs['WindSpd'][4]
-        halign: 'left'
-        pos_hint: {'x': 6/262, 'y': 5/202}
-        size_hint: (126/262, 17/202)
-
-    ## Current average wind direction
-    Image:
-        source: 'icons/windDir/' + root.windDirIcon + '.png'
-        keep_ratio: 0
-        allow_stretch: 1
-        pos_hint: {'x': 216/262, 'y': 28/202}
-        size_hint: (30/262, 30/202)
-    SmallText:
-        text: 'Direction: [color=9aba2fff]' + app.Obs['WindDir'][0] + app.Obs['WindDir'][1] + '[/color]'
-        halign: 'right'
-        pos_hint: {'x': 119/262, 'y': 5/202}
-        size_hint: (135/262, 17/202)
-
-    ## Rapid wind direction arrow
-    Image:
-        source: 'icons/windRose/' + str(round(root.rapidWindDir)) + '.png'
-        keep_ratio: 0
-        allow_stretch: 1
-        pos_hint: {'x': 65/262, 'y': 26/202}
-        size_hint: (134/262, 134/202)
-
-    ## Rapid wind direction in degrees
-    MediumText:
-        text: app.Obs['rapidDir'][0] + app.Obs['rapidDir'][1]
-        pos_hint: {'x': 102/262, 'y': 112/202}
-        size_hint: (60/262, 24/202)
-
-    ## Rapid wind speed
-    MediumText:
-        text: app.Obs['rapidSpd'][0] + ' [size=15sp]' + app.Obs['rapidSpd'][1] + '[/size]'
-        pos_hint: {'x': 92/262, 'y': 86/202}
-        size_hint: (80/262, 24/202)
-
-    ## Rapid wind direction text
-    SmallText:
-        text: app.Obs['rapidDir'][3]
-        pos_hint: {'x': 92/262, 'y': 60/202}
-        size_hint: (80/262, 24/202)
-
-<WindSpeedButton>:
-    Button:
-        id: 'WindSpeedButton'
-        background_normal: 'buttons/wind.png'
-        background_down: 'buttons/windPressed.png'
-        on_release: app.CurrentConditions.SwitchPanel(self)
-
-## =============================================================================
-## SUNRISE/SUNSET WIDGET
-## =============================================================================
-<SunriseSunsetPanel>:
-    Image:
-        source: 'background/sunriseSunset.png'
-        size_hint: (1,1)
-        keep_ratio: 0
-        allow_stretch: 1
-
-    ## Night bar
-    BoxLayout:
-        pos_hint: {'x': 13/262, 'y': 96/202}
-        size_hint: [236/262, 10/202]
-        canvas.after:
-            Color:
-                rgba: [100/255,100/255,100/255,1]
-            Rectangle:
-                pos: self.pos
-                size: self.size
-
-    ## Dawn/Dusk bar
-    BoxLayout:
-        pos_hint: {'x': (13+app.Astro['Dawn'][2]*236)/262, 'y': 96/202}
-        size_hint: [(app.Astro['Dusk'][2]*236)/262, 10/202]
-        canvas.after:
-            Color:
-                rgba: [29/255,74/255,87/255,1]
-            Rectangle:
-                pos: self.pos
-                size: self.size
-
-    ## Sunrise/sunset bar
-    BoxLayout:
-        pos_hint: {'x': (13+app.Astro['Sunrise'][2]*236)/262, 'y': 96/202}
-        size_hint: [(app.Astro['Sunset'][2]*236)/262, 10/202]
-        canvas.after:
-            Color:
-                rgba: [0/255,113/255,123/255,1]
-            Rectangle:
-                pos: self.pos
-                size: self.size
-
-    ## Sun bar and icon position
-    BoxLayout:
-        pos_hint: {'x': 13/262, 'y': 94/202}
-        size_hint: [236/262, 14/202]
-        canvas.after:
-            Color:
-                rgba: [230/255,75/255,36/255,app.Astro['sunIcon'][1]]
-            Line:
-                width: 1.2
-                rectangle: [self.x + app.Astro['sunIcon'][2]*self.width, self.y, 1, self.height]
-    Image:
-        source: 'icons/sun/' + app.Astro['sunIcon'][0] + '.png'
-        keep_ratio: 0
-        allow_stretch: 1
-        pos_hint: {'x': (4+app.Astro['sunIcon'][2]*236)/262, 'y': 92.5/202}
-        size_hint: (18/262, 18/202)
-
-    ## Solar radiation
-    BoldText:
-        text: 'Radiation'
-        color: [200/255,200/255,200/255,1]
-        pos_hint: {'x': 3/262, 'y': 166/202}
-        size_hint: (105/262, 15/202)
-    MediumText:
-        text: app.Obs['Radiation'][0] + app.Obs['Radiation'][1]
-        pos_hint: {'x': 3/262, 'y': 130/202}
-        size_hint: (105/262, 33/202)
-
-    ## UV Index
-    BoldText:
-        text: 'UV Index'
-        color: [200/255,200/255,200/255,1]
-        pos_hint: {'x': 125/262, 'y': 166/202}
-        size_hint: (120/262, 15/202)
-    MediumText:
-        text: app.Obs['UVIndex'][0]
-        pos_hint: {'x': 125/262, 'y': 130/202}
-        size_hint: (40/262, 33/202)
-    BoldText:
-        text: app.Obs['UVIndex'][2]
-        pos_hint: {'x': 170/262, 'y': 139/202}
-        size_hint: (75/262, 17/202)
-        color: [20/255,20/255,20/255,1]
-        canvas.before:
-            Color:
-                rgba: utils.rgba(root.uvBackground) if root.uvBackground != '-' else [20/255,20/255,20/255,1]
-            RoundedRectangle:
-                pos: [self.pos[0],self.pos[1]-2]
-                size: self.size
-                radius: [5,]
-
-    ## Sunrise time
-    BoldText:
-        text: 'Sunrise'
-        color: [200/255,200/255,200/255,1]
-        halign: 'left'
-        pos_hint: {'x': 13/262, 'y': 114/202}
-        size_hint: (80/262, 15/202)
-    SmallText:
-        text: app.Astro['Sunrise'][1]
-        halign: 'left'
-        valign: 'top'
-        pos_hint: {'x': 13/262, 'y': 68/202}
-        size_hint: (80/262, 20/202)
-
-    ## Sunset time
-    BoldText:
-        text: 'Sunset'
-        color: [200/255,200/255,200/255,1]
-        halign: 'right'
-        pos_hint: {'x': 169/262, 'y': 114/202}
-        size_hint: (80/262, 15/202)
-    SmallText:
-        text: app.Astro['Sunset'][1]
-        halign: 'right'
-        valign: 'top'
-        pos_hint: {'x': 169/262, 'y': 68/202}
-        size_hint: (80/262, 20/202)
-
-    ## Time remaining until sunrise or sunset
-    BoldText:
-        text: app.Astro['sunEvent'][3]
-        color: [200/255,200/255,200/255,1]
-        pos_hint: {'x': 24/262, 'y': 50/202}
-        size_hint: (80/262, 15/202)
-    MediumText:
-        text: app.Astro['sunEvent'][1]
-        pos_hint: {'x': 10/262, 'y': 26/202}
-        size_hint: (30/262, 21/202)
-    BoldText:
-        text: 'hrs'
-        color: [1,1,1,1]
-        font_size: '10sp'
-        pos_hint: {'x': 40/262, 'y': 22/202}
-        size_hint: (20/262, 15/202)
-    MediumText:
-        text: app.Astro['sunEvent'][2]
-        pos_hint: {'x': 60/262, 'y': 26/202}
-        size_hint: (30/262, 21/202)
-    BoldText:
-        text: 'mins'
-        font_size: '10dp'
-        color: [1,1,1,1]
-        pos_hint: {'x': 90/262, 'y': 22/202}
-        size_hint: (28/262, 15/202)
-    SmallText:
-        text: 'Till ' + app.Astro['sunEvent'][0]
-        pos_hint: {'x': 24/262, 'y': 3/202}
-        size_hint: (80/262, 18/202)
-
-    ## Peak Sun Hours
-    BoldText:
-        text: 'Peak Sun Hours'
-        valign: 'bottom'
-        color: [200/255,200/255,200/255,1]
-        pos_hint: {'x': 132/262, 'y': 50/202}
-        size_hint: (120/262, 15/202)
-    MediumText:
-        text: app.Obs['peakSun'][0]
-        pos_hint: {'x': 152/262, 'y': 25/202}
-        size_hint: (80/262, 21/202)
-    SmallText:
-        text: 'Solar: ' + app.Obs['peakSun'][4]
-        pos_hint: {'x': 132/262, 'y': 3/202}
-        size_hint: (120/262, 18/202)
-
-<SunriseSunsetButton>:
-    Button:
-        id: 'SunriseButton'
-        background_normal: 'buttons/sun.png'
-        background_down: 'buttons/sunPressed.png'
-        on_release: app.CurrentConditions.SwitchPanel(self)
-
-## =============================================================================
-## MOON PHASE WIDGET
-## =============================================================================
-<MoonPhasePanel>
-    Image:
-        source: 'background/moonPhase.png'
-        size_hint: (1,1)
-        keep_ratio: 0
-        allow_stretch: 1
-
-    ## Moonrise time
-    SmallText
-        text: app.Astro['Moonrise'][1]
-        pos_hint: {'x': 5/262, 'y': 3/202}
-        size_hint: (80/262, 18/202)
-
-    ## Moonset time
-    SmallText
-        text: app.Astro['Moonset'][1]
-        pos_hint: {'x': 177/262, 'y': 3/202}
-        size_hint: (80/262, 18/202)
-
-    ## Next new moon
-    SmallText
-        text: app.Astro['NewMoon'][0]
-        pos_hint: {'x': 6/262, 'y': 138/202}
-        size_hint: (70/262, 18/202)
-
-    ## Next full moon
-    SmallText
-        text: app.Astro['FullMoon'][0]
-        pos_hint: {'x': 186/262, 'y': 138/202}
-        size_hint: (70/262, 18/202)
-
-    ## Moon phase icon
-    Image:
-        source: 'icons/moon/' + app.Astro['Phase'][0] + '.png'
-        keep_ratio: 0
-        allow_stretch: 1
-        pos_hint: {'x': 108/262, 'y': 93/202}
-        size_hint: (46/262, 46/202)
-
-    ## Moon phase text
-    SmallText
-        text: app.Astro['Phase'][1]
-        pos_hint: {'x': 75/262, 'y': 70/202}
-        size_hint: (112/262, 18/202)
-
-    ## Moon illuminance text
-    SmallText
-        text: app.Astro['Phase'][2] + '% Illumin.'
-        pos_hint: {'x': 86/262, 'y': 50/202}
-        size_hint: (90/262, 18/202)
-
-<MoonPhaseButton>:
-    Button:
-        id: 'MoonPhaseButton'
-        background_normal: 'buttons/moon.png'
-        background_down: 'buttons/moonPressed.png'
-        on_release: app.CurrentConditions.SwitchPanel(self)
-
-## =============================================================================
-## RAINFALL WIDGET
-## =============================================================================
-<RainfallPanel>
-    Image:
-        source: 'background/rainfall.png'
-        size_hint: (1,1)
-        keep_ratio: 0
-        allow_stretch: 1
-
-    ## Current rain rate and text
-    SmallText:
-        text: app.Obs['RainRate'][2]
-        pos_hint: {'x': 1/262, 'y': 55/202}
-        size_hint: (176/262, 18/202)
-    SmallText:
-        text: app.Obs['RainRate'][0] + app.Obs['RainRate'][1]
-        pos_hint: {'x': 175/262, 'y': 55/202}
-        size_hint: (86/262, 18/202)
-
-    ## Rain rate animation
-    StencilView:
-        pos_hint: {'x': 202/262, 'y': 81/202}
-        size_hint: (33/262, 108/202)
-        FloatLayout:
-            width: self.parent.height*(264/108)
-            height: self.parent.height
-            pos: self.parent.pos
-            Image:
-                source: 'icons/rainfall/Water.png'
-                keep_ratio: 0
-                allow_stretch: 1
-                size_hint: (1,1)
-                pos_hint: {'x': root.rainRatePosX, 'y': root.rainRatePosY}
-
-    ## Total daily rainfall
-    MediumText
-        text: app.Obs['TodayRain'][0] + '[size=15sp]' + app.Obs['TodayRain'][1] + '[/size]'
-        pos_hint: {'x': 1/262, 'y': 128/202}
-        size_hint: (88/262, 32/202)
-
-    ## Total yesterday rainfall
-    MediumText
-        text: app.Obs['YesterdayRain'][0] + '[size=15sp]' + app.Obs['YesterdayRain'][1] + '[/size]'
-        pos_hint: {'x': 89/262, 'y': 128/202}
-        size_hint: (88/262, 32/202)
-
-    ## Total monthly rainfall
-    MediumText
-        text: app.Obs['MonthRain'][0] + '[size=15sp]' + app.Obs['MonthRain'][1] + '[/size]'
-        pos_hint: {'x': 1/262, 'y': 73/202}
-        size_hint: (88/262, 32/202)
-
-    ## Total yearly rainfall
-    MediumText
-        text: app.Obs['YearRain'][0] + '[size=15sp]' + app.Obs['YearRain'][1] + '[/size]'
-        pos_hint: {'x': 89/262, 'y': 73/202}
-        size_hint: (88/262, 32/202)
-
-    ## Time and date
-    MediumText
-        text: app.System['Date'] + '\n' + app.System['Time']
-        font_name: 'fonts/SystemSanFranciscoDisplayRegular.ttf'
-        pos_hint: {'x': 0/262, 'y': 0/202}
-        size_hint: (262/262, 46/202)
-
-<RainfallButton>:
-    Button:
-        id: 'RainfallButton'
-        background_normal: 'buttons/rainfall.png'
-        background_down: 'buttons/rainfallPressed.png'
-        on_release: app.CurrentConditions.SwitchPanel(self)
-
-## =============================================================================
-## LIGHTNING WIDGET
-## =============================================================================
-<LightningPanel>
-    Image:
-        source: 'background/lightning.png'
-        size_hint: (1,1)
-        keep_ratio: 0
-        allow_stretch: 1
-
-    ## Last strike time
-    BoldText:
-        text:
-            '[color=c8c8c8ff]Last Strike[/color]' if app.Obs['StrikeDeltaT'][4] == '-' else \
-            '[color=c8c8c8ff]Strike Detected![/color]' if app.Obs['StrikeDeltaT'][4] < 360 else \
-            '[color=c8c8c8ff]Last Strike[/color]'
-        pos_hint: {'x': 83/262, 'y': 168/202}
-        size_hint: (176/262, 18/202)
-    LargeText:
-        text: app.Obs['StrikeDeltaT'][0]
-        pos_hint: {'x': 83/262, 'y': 139/202}
-        size_hint: (80/262 if app.Obs['StrikeDeltaT'][2] == '-' else 40/262, 28/202)
-    BoldText:
-        text: app.Obs['StrikeDeltaT'][1]
-        font_size: '9pt'
-        pos_hint: {'x': 83/262, 'y': 120.5/202}
-        size_hint: (80/262 if app.Obs['StrikeDeltaT'][2] == '-' else 40/262, 25/202)
-    LargeText:
-        text: app.Obs['StrikeDeltaT'][2]
-        opacity: 0 if app.Obs['StrikeDeltaT'][2] == '-' else 1
-        pos_hint: {'x': 123/262, 'y': 139/202}
-        size_hint: (40/262, 28/202)
-    BoldText:
-        text: app.Obs['StrikeDeltaT'][3]
-        font_size: '9pt'
-        opacity: 0 if app.Obs['StrikeDeltaT'][2] == '-' else 1
-        pos_hint: {'x': 123/262, 'y': 120.5/202}
-        size_hint: (40/262, 25/202)
-    SmallText:
-        text: '[color=f05e40ff]ago[/color]'
-        pos_hint: {'x': 83/262, 'y': 106/202}
-        size_hint: (80/262, 18/202)
-
-    ## Last strike distance
-    LargeText:
-        text: app.Obs['StrikeDist'][0]
-        pos_hint: {'x': 169/262, 'y': 139/202}
-        size_hint: (90/262, 28/202)
-    BoldText:
-        text: app.Obs['StrikeDist'][1]
-        font_size: '9pt'
-        pos_hint: {'x': 169/262, 'y': 120.5/202}
-        size_hint: (90/262, 25/202)
-    SmallText:
-        text: '[color=f05e40ff]away[/color]'
-        pos_hint: {'x': 169/262, 'y': 106/202}
-        size_hint: (90/262, 18/202)
-
-    ## Last three hour lightning strikes
-    MediumText:
-        text: app.Obs['Strikes3hr'][0]
-        pos_hint: {'x': 6/262, 'y': 45/202}
-        size_hint: (60/262, 24/202)
-
-    ## Total daily lightning strikes
-    MediumText:
-        text: app.Obs['StrikesToday'][0]
-        pos_hint: {'x': 78/262, 'y': 45/202}
-        size_hint: (60/262, 24/202)
-
-    ## Total monthly lightning strikes
-    MediumText:
-        text: app.Obs['StrikesMonth'][0]
-        pos_hint: {'x': 6/262, 'y': 3/202}
-        size_hint: (60/262, 24/202)
-
-    ## Total yearly lightning strikes
-    MediumText:
-        text: app.Obs['StrikesYear'][0]
-        pos_hint: {'x': 78/262, 'y': 3/202}
-        size_hint: (60/262, 24/202)
-
-    ## Strike frequency last ten minutes
-    MediumText:
-        text: app.Obs['StrikeFreq'][0] + app.Obs['StrikeFreq'][1]
-        pos_hint: {'x': 150/262, 'y': 45/202}
-        size_hint: (100/262, 24/202)
-
-    ## Strike frequency last three hours
-    MediumText:
-        text: app.Obs['StrikeFreq'][2] + app.Obs['StrikeFreq'][3]
-        pos_hint: {'x': 150/262, 'y': 3/202}
-        size_hint: (100/262, 24/202)
-
-    ## Lightning bolt icon
-    Image:
-        canvas.before:
-            PushMatrix
-            Translate:
-                x: root.lightningBoltPosX
-        canvas.after:
-            PopMatrix
-        source: 'icons/lightning/' + root.lightningBoltIcon + '.png'
-        keep_ratio: 0
-        allow_stretch: 1
-        pos_hint: {'x': 9/262, 'y': 120/202}
-        size_hint: (65/262, 68/202)
-
-<LightningButton>:
-    Button:
-        id: 'LightningButton'
-        background_normal: 'buttons/lightning.png'
-        background_down: 'buttons/lightningPressed.png'
-        on_release: app.CurrentConditions.SwitchPanel(self)
-
-## =============================================================================
-## BAROMETER WIDGET
-## =============================================================================
-<BarometerPanel>:
-    Image:
-        source: 'background/barometer.png'
-        size_hint: (1,1)
-        keep_ratio: 0
-        allow_stretch: 1
-
-    ## Current pressure arrow
-    Image:
-        source: 'icons/barometer/' + root.barometerArrow + '.png'
-        keep_ratio: 0
-        allow_stretch: 1
-        pos_hint: {'x': 46/262, 'y': 18/202}
-        size_hint: (168/262, 84/202)
-
-    ## Maximum and minimum pressure on pressure dial
-    BoldText:
-        text: app.BarometerMin
-        pos_hint: {'x': 29/262, 'y': 2/202}
-        size_hint: (40/262, 19/202)
-    BoldText:
-        text: app.BarometerMax
-        pos_hint: {'x': 191/262, 'y': 2/202}
-        size_hint: (40/262, 19/202)
-
-    ## Current pressure
-    BoldText:
-        text: '[color=c8c8c8ff] SLP [/color]'
-        pos_hint: {'x': 80/262, 'y': 57/202}
-        size_hint: (100/262, 28/202)
-    LargeText:
-        text: app.Obs['Pres'][0]
-        pos_hint: {'x': 80/262, 'y': 34/202}
-        size_hint: (100/262, 28/202)
-    SmallText:
-        text: app.Obs['Pres'][1]
-        pos_hint: {'x': 80/262, 'y': 14/202}
-        size_hint: (100/262, 24/202)
-
-    ## Current pressure trend
-    SmallText:
-        text: app.Obs['PresTrend'][2]
-        pos_hint: {'x': 155/262, 'y': 146/202}
-        size_hint: (96/262, 16/202)
-    SmallText:
-        text: app.Obs['PresTrend'][0] + app.Obs['PresTrend'][1]
-        pos_hint: {'x': 155/262, 'y': 130/202}
-        size_hint: (96/262, 16/202)
-
-    ## Weather tendency
-    SmallText:
-        text: app.Obs['PresTrend'][3]
-        pos_hint: {'x': 21/262, 'y': 108/202}
-        size_hint: (220/262, 16/202)
-
-    ## 24 Hour pressure low
-    SmallText:
-        text: '[color=00a4b4ff]' + app.Obs['MinPres'][0] + '[/color]'
-        pos_hint: {'x': 3/262, 'y': 146/202}
-        size_hint: (70/262, 16/202)
-    SmallText:
-        text: app.Obs['MinPres'][2]
-        pos_hint: {'x': 3/262, 'y': 130/202}
-        size_hint: (70/262, 16/202)
-
-    ## 24 Hour pressure high
-    SmallText:
-        text: '[color=f05e40ff]' + app.Obs['MaxPres'][0] + '[/color]'
-        pos_hint: {'x': 73/262, 'y': 146/202}
-        size_hint: (70/262, 16/202)
-    SmallText:
-        text: app.Obs['MaxPres'][2]
-        pos_hint: {'x': 73/262, 'y': 130/202}
-        size_hint: (70/262, 16/202)
-
-<BarometerButton>:
-    Button:
-        id: 'BarometerButton'
-        background_normal: 'buttons/barometer.png'
-        background_down: 'buttons/barometerPressed.png'
-        on_release: app.CurrentConditions.SwitchPanel(self)
-
-## =============================================================================
-## UPDATE NOTIFICATION
-## =============================================================================
-<updateNotif>:
-    background_color: [0,0,0,0.5]
-    size_hint: (262/800,76/480)
-    pos_hint: {'x': 536/800, 'y': 2/480}
-    Image:
-        source: 'background/updateNotification.png'
-        keep_ratio: 0
-        allow_stretch: 1
-    RelativeLayout:
-        BoldText:
-            text: app.config['System']['Version']
-            size_hint: (1,0.2)
-            pos_hint: {'x': 0.05, 'y': 0.53}
-        BoldText:
-            text: '[color=9aba2fff]' + app.Version['Latest'] + '[/color]'
-            size_hint: (1,0.2)
-            pos_hint: {'x': 0.05, 'y': 0.31}
-
-## =============================================================================
-## MAIN MENU
-## =============================================================================
-<mainMenu>:
-    size_hint: (.8, .8)
-    canvas:
-        Color:
-            rgba: 0,0,0,1
-        Rectangle:
-            pos: self.pos
-            size: self.size
-    GridLayout:
-        padding: '5dp'
-        cols: 1
-        size_hint: None, None
-        pos: root.pos
-        size: root.size
-        TabbedPanel:
-            background_color: (0, 0, 0,0)
-            do_default_tab: False
-            tab_pos: 'bottom_left'
-            MainMenuTab:
-                text: 'System'
-                MainMenuLayout:
-                    id: statusPanel
-                    BoxLayout:
-                        orientation: 'vertical'
-                        padding: [dp(0),dp(0),dp(0),dp(10)]
-                        size_hint: (1,.22)
-                        BoldText:
-                            size_hint: (1,1)
-                            font_size: '16dp'
-                            text: app.config['Station']['Name']
-                        BoldText:
-                            size_hint: (1,1)
-                            text: 'Station status: ' + app.Station.Device['stationStatus']
-                    GridLayout:
-                        cols: 2
-                        orientation: 'vertical'
-                        padding: [dp(0),dp(0),dp(0),dp(10)]
-                        size_hint: (1,.28)
-                        BoldText:
-                            size_hint: (1,1)
-                            text: 'Station time: ' + app.System['Time']
-                        BoldText:
-                            size_hint: (1,1)
-                            text: 'Station elevation: ' + '{:.2f}'.format(float(app.config['Station']['Elevation'])) + ' m'
-                        BoldText:
-                            size_hint: (1,1)
-                            text: 'Station latitude: ' + '{:.4f}'.format(float(app.config['Station']['Latitude'])) + '\u00B0'
-                        BoldText:
-                            size_hint: (1,1)
-                            text: 'Station Longitude: ' + '{:.4f}'.format(float(app.config['Station']['Longitude'])) + '\u00B0'
-                        BoldText:
-                            size_hint: (1,1)
-                            text: 'Hub firmware: ' + app.Station.Device['hubFirmware']
-                        BoldText:
-                            size_hint: (1,1)
-                            text: 'Console version: [color=00a4b4ff]' + app.config['System']['Version'] + '[/color]'
-                    BoxLayout:
-                        orientation: 'horizontal'
-                        size_hint: (1,.1)
-                        StatusColumn:
-                            size_hint: (.15,1)
-                            text: 'Device'
-                        StatusColumn:
-                            size_hint: (.12,1)
-                            text: 'Status'
-                        StatusColumn:
-                            size_hint: (.22,1)
-                            text: 'Last Observation'
-                        StatusColumn:
-                            size_hint: (.20,1)
-                            text: 'Battery Voltage'
-                        StatusColumn:
-                            size_hint: (.31,1)
-                            text: '24 hr Observation Count'
-            MainMenuTab:
-                text: 'Credits'
-                MainMenuLayout:
-                    BoldText:
-                        size_hint: (1,1)
-                        text:
-                            'Python Console for Weather Flow Tempest and Smart Home Weather Station \n' \
-                            'Code written by Peter Davis. Copyright 2018-2020 \n' \
-                            'GNU General Public License v3.0 \n\n' \
-                            'Graphics inspired by Weather34 Home Weather Station \n' \
-                            'Copyright 2015-2020 Brian Underdown \n' \
-                            'CC Attribution-NonCommercial-NoDerivatives 4.0 International License \n' \
-                            'www.weather34.com/homeweatherstation/ \n\n' \
-                            'Weather forecast data provided by \n' \
-                            'WeatherFlow BetterForecast API \n'
-
-## =============================================================================
-## DEVICE STATUS PANELS
-## =============================================================================
-<tempestStatus>:
-    size_hint: (1,.1)
-    orientation: 'horizontal'
-    BoldText:
-        size_hint: (.15,1)
-        text: 'TEMPEST'
-    BoldText:
-        size_hint: (.12,1)
-        text: app.Station.Device['tempestStatus']
-    BoldText:
-        size_hint: (.22,1)
-        text: app.Station.Device['tempestSampleTime']
-    BoldText:
-        size_hint: (.20,1)
-        text: app.Station.Device['tempestVoltage']
-    BoldText:
-        size_hint: (.31,1)
-        text: app.Station.Device['tempestObCount']
-
-<skyStatus>:
-    size_hint: (1,.1)
-    orientation: 'horizontal'
-    BoldText:
-        size_hint: (.15,1)
-        text: 'SKY'
-    BoldText:
-        size_hint: (.12,1)
-        text: app.Station.Device['skyStatus']
-    BoldText:
-        size_hint: (.22,1)
-        text: app.Station.Device['skySampleTime']
-    BoldText:
-        size_hint: (.20,1)
-        text: app.Station.Device['skyVoltage']
-    BoldText:
-        size_hint: (.31,1)
-        text: app.Station.Device['skyObCount']
-
-<outAirStatus>:
-    size_hint: (1,.1)
-    orientation: 'horizontal'
-    BoldText:
-        size_hint: (.15,1)
-        text: 'Outdoor AIR'
-    BoldText:
-        size_hint: (.12,1)
-        text: app.Station.Device['outAirStatus']
-    BoldText:
-        size_hint: (.22,1)
-        text: app.Station.Device['outAirSampleTime']
-    BoldText:
-        size_hint: (.20,1)
-        text: app.Station.Device['outAirVoltage']
-    BoldText:
-        size_hint: (.31,1)
-        text: app.Station.Device['outAirObCount']
-
-<inAirStatus>:
-    size_hint: (1,.1)
-    orientation: 'horizontal'
-    BoldText:
-        size_hint: (.15,1)
-        text: 'Indoor AIR'
-    BoldText:
-        size_hint: (.12,1)
-        text: app.Station.Device['inAirStatus']
-    BoldText:
-        size_hint: (.22,1)
-        text: app.Station.Device['inAirSampleTime']
-    BoldText:
-        size_hint: (.20,1)
-        text: app.Station.Device['inAirVoltage']
-    BoldText:
-        size_hint: (.31,1)
-        text: app.Station.Device['inAirObCount']
-=======
-## WeatherFlow PiConsole: Raspberry Pi Python console for WeatherFlow Tempest
-## and Smart Home Weather stations.
-## Copyright (C) 2018-2020 Peter Davis
-
-## This program is free software: you can redistribute it and/or modify it under
-## the terms of the GNU General Public License as published by the Free Software
-## Foundation, either version 3 of the License, or (at your option) any later
-## version.
-
-## This program is distributed in the hope that it will be useful, but WITHOUT
-## ANY WARRANTY; without even the implied warranty of MERCHANTABILITY or FITNESS
-## FOR A PARTICULAR PURPOSE. See the GNU General Public License for more
-## details.
-
-## You should have received a copy of the GNU General Public License along with
-## this program. If not, see <http://www.gnu.org/licenses/>.
-
-## Import required modules
-#:import NoTransition kivy.uix.screenmanager.NoTransition
-#:import Factory      kivy.factory.Factory
-#:import utils        kivy.utils
-
-## Include required kv lang files
-#:include kvlang/displayElements.kv
-#:include kvlang/displayFields.kv
-#:include kvlang/panelLayout.kv
-
-## =============================================================================
-## SCREEN MANAGER
-## =============================================================================
-ScreenManager:
-    transition: NoTransition()
-    CurrentConditions:
-        id: CurrentConditions
-        name: 'CurrentConditions'
-
-## =============================================================================
-## CURRRENT CONDITIONS SCREEN
-## =============================================================================
-<CurrentConditions>:
-    name: 'CurrentConditions'
-    orientation: 'vertical'
-    canvas.before:
-        Color:
-            rgba: 0, 0, 0, 1
-        Rectangle:
-            pos: self.pos
-            size: self.size
-    BoxLayout:
-        padding: ['2dp', '2dp', '2dp', '0dp']
-        spacing: '3dp'
-        orientation: 'vertical'
-        BoxLayout:
-            spacing: '4dp'
-            orientation: 'vertical'
-            BoxLayout:
-                spacing: '5dp'
-                BoxLayout:
-                    id: PanelOne
-                BoxLayout:
-                    id: PanelTwo
-                BoxLayout:
-                    id: PanelThree
-            BoxLayout:
-                spacing: '5dp'
-                BoxLayout:
-                    id: PanelFour
-                BoxLayout:
-                    id: PanelFive
-                BoxLayout:
-                    id: PanelSix
-        BoxLayout:
-            spacing: '4dp'
-            size_hint: (1,31/444)
-            BoxLayout:
-                id: ButtonOne
-            BoxLayout:
-                id: ButtonTwo
-            BoxLayout:
-                id: ButtonThree
-            BoxLayout:
-                id: ButtonFour
-            BoxLayout:
-                id: ButtonFive
-            BoxLayout:
-                id: ButtonSix
-            BoxLayout:
-                id: GraphsButton
-            BoxLayout:
-                PanelButton:
-                    id: 'mainPanelButton'
-                    text: 'Menu'
-                    on_release: Factory.mainMenu().open()
-
-## =============================================================================
-## WEATHERFLOW FORECAST PANEL AND BUTTON
-## =============================================================================
-<ForecastPanel>:
-
-    ## Panel background and title
-    PanelBackground:
-        _panelTitle: 'Forecast'
-
-    ## Forecast Conditions
-    TitleField:
-        text: 'Conditions'
-        pos_hint: {'x': 18/262, 'y': 166/202}
-        size_hint_x: 77/262
-    Image:
-        source: 'icons/weather/' + app.MetData['Icon'] + app.scaleSuffix + '.png'
-        pos_hint: {'x': 18/262, 'y': 83/202}
-        size_hint: (77/262, 80/202)
-        keep_ratio: 0
-        allow_stretch: 1
-    SmallMultilineField:
-        text: app.MetData['Conditions']
-        pos_hint: {'x': 110/262, 'y': 80/202}
-        size_hint: (132/262, 62/202)
-        halign: 'left'
-        line_height: 1.2
-
-    ## Forecast status
-    BoldMultilineField:
-        text: app.MetData['Status']
-        pos_hint: {'x': 0/262, 'y': 97/202}
-        size_hint: (262/262, 35/202)
-
-    ## Forecast windspeed
-    TitleField:
-        text: 'Wind Speed'
-        pos_hint: {'x': 132/262, 'y': 166/202}
-        size_hint_x: 110/262
-    MediumField:
-        text: app.MetData['WindSpd'][0] + ' ' + app.MetData['WindSpd'][1] + ' ' + app.MetData['WindDir'][0]
-        pos_hint: {'x': 132/262, 'y': 145/202}
-        size_hint_x: (110/262)
-
-    ## Forecast temperature
-    TitleField:
-        text: 'Temperature'
-        pos_hint: {'x': 5/262, 'y': 65/202}
-        size_hint_x: (125/262)
-    MediumField:
-        text: app.MetData['Temp'][0] + app.MetData['Temp'][1]
-        pos_hint: {'x': 5/262, 'y': 43/202}
-        size_hint_x: (125/262)
-    SmallField:
-        pos_hint: {'x': 5/262, 'y': 25/202}
-        size_hint_x: (125/262)
-        text:
-            '[color=00a4b4ff][font=fonts/Inter-Bold.ttf]L: [/font]' + app.MetData['lowTemp'][0] + app.MetData['lowTemp'][1] + '[/color]' + '  ' + \
-            '[color=f05e40ff]' + '[font=fonts/Inter-Bold.ttf]H: [/font]' + app.MetData['highTemp'][0] + app.MetData['highTemp'][1] + '[/color]'
-
-    ## Forecast rain/snowfall
-    TitleField:
-        text: app.MetData['PrecipType'].title() + 'fall'
-        pos_hint: {'x': 152/262, 'y': 65/202}
-        size_hint_x: (100/262)
-    MediumField:
-        text: app.MetData['PrecipPercnt'][0] + app.MetData['PrecipPercnt'][1]
-        pos_hint: {'x': 152/262, 'y': 43/202}
-        size_hint_x: (100/262)
-    SmallField:
-        text: '[color=ffffffff]Daily[/color]: ' + app.MetData['PrecipDay'][0] + app.MetData['PrecipDay'][1]
-        pos_hint: {'x': 152/262, 'y': 25/202}
-        size_hint_x: (100/262)
-
-    ## Forecast valid time
-    SmallField:
-        text: 'Forecast for ' + app.MetData['Valid']
-        pos_hint: {'x': 5/262, 'y': 3/202}
-        size_hint_x: 250/262
-        text_size: self.size
-        halign: 'right'
-
-<ForecastButton>:
-    PanelButton:
-        id: 'ForecastButton'
-        text: 'Forecast'
-        on_release: app.CurrentConditions.SwitchPanel(self)
-
-## =============================================================================
-## SAGER FORECAST PANEL AND BUTTON
-## =============================================================================
-<SagerPanel>:
-
-    ## Panel background and title
-    PanelBackground:
-        _panelTitle: 'Sager Forecast'
-
-    ## Sager Weathercaster forecast
-    MediumMultilineField:
-        text: app.Sager['Forecast']
-        pos_hint: {'x': 6/262, 'y': 21/202}
-        size_hint: (250/262, 157/202)
-
-    ## Forecast issue time
-    SmallField:
-        text: 'Forecast issued: ' + app.Sager['Issued']
-        pos_hint: {'x': 6/262, 'y': 4/202}
-        size_hint_x: (252/262)
-        text_size: self.size
-        halign: 'right'
-
-<SagerButton>:
-    PanelButton:
-        id: 'SagerButton'
-        text: 'Sager'
-        on_release: app.CurrentConditions.SwitchPanel(self)
-
-## =============================================================================
-## TEMPERATURE WIDGET
-## =============================================================================
-<TemperaturePanel>:
-
-    ## Panel background and title
-    PanelBackground:
-        _panelTitle: 'Temperature'
-
-    ## Indoor temperature
-    TitleField:
-        text: 'Indoor'
-        pos_hint: {'x': 0/262, 'y': 166/202}
-        size_hint_x: (131/262)
-        opacity: 1 if app.IndoorTemp == '1' else 0
-    LargeField:
-        text: app.Obs['inTemp'][0] + app.Obs['inTemp'][1]
-        pos_hint: {'x': 0/262, 'y': 132/202}
-        size_hint_x: (131/262)
-        opacity: 1 if app.IndoorTemp == '1' else 0
-
-    ## Indoor temperature minimum
-    MediumField:
-        text: '[size=' + str(int(self.font_size*0.88)) + '][color=00a4b4ff]' + app.Obs['inTempMin'][0] + '[size=' + str(int(self.font_size*0.83)) + ']' + app.Obs['inTempMin'][1] + '[/color][/size][/size]'
-        pos_hint: {'x': 0/262, 'y': 106/202}
-        size_hint_x: (65.5/262)
-        opacity: 1 if app.IndoorTemp == '1' else 0
-    SmallField:
-        text: app.Obs['inTempMin'][2]
-        pos_hint: {'x': 0/262, 'y': 86/202}
-        size_hint_x: (65.5/262)
-        opacity: 1 if app.IndoorTemp == '1' else 0
-
-    ## Indoor temperature maximum
-    MediumField:
-        text: '[size=' + str(int(self.font_size*0.88)) + '][color=f05e40ff]' + app.Obs['inTempMax'][0] + '[size=' + str(int(self.font_size*0.83)) + ']' + app.Obs['inTempMax'][1] + '[/color][/size][/size]'
-        pos_hint: {'x': 65.5/262, 'y': 106/202}
-        size_hint_x: (65.5/262)
-        opacity: 1 if app.IndoorTemp == '1' else 0
-    SmallField:
-        text: app.Obs['inTempMax'][2]
-        pos_hint: {'x': 65.5/262, 'y': 86/202}
-        size_hint_x: (65.5/262)
-        opacity: 1 if app.IndoorTemp == '1' else 0
-
-    ## Outdoor temperature
-    TitleField:
-        text: 'Outdoor'
-        pos_hint: {'x': 131/262 if app.IndoorTemp == '1' else 0/262, 'y': 166/202}
-        size_hint_x: (131/262 if app.IndoorTemp == '1' else 262/262)
-    LargeField:
-        text: app.Obs['outTemp'][0] + app.Obs['outTemp'][1]
-        pos_hint: {'x': 131/262 if app.IndoorTemp == '1' else 65.5/262, 'y': 132/202}
-        size_hint_x: (131/262)
-
-    ## Outdoor temperature minimum
-    MediumField:
-        text: '[size=' + str(int(self.font_size*0.88)) + '][color=00a4b4ff]' + app.Obs['outTempMin'][0] + '[size=' + str(int(self.font_size*0.83)) + ']' + app.Obs['outTempMin'][1] + '[/color][/size][/size]'
-        pos_hint: {'x': 131/262 if app.IndoorTemp == '1' else 65.5/262, 'y': 106/202}
-        size_hint_x: (65.5/262)
-    SmallField:
-        text: app.Obs['outTempMin'][2]
-        pos_hint: {'x': 131/262 if app.IndoorTemp == '1' else 65.5/262, 'y': 86/202}
-        size_hint_x: (65.5/262)
-
-    ## Outdoor temperature maximum
-    MediumField:
-        text: '[size=' + str(int(self.font_size*0.88)) + '][color=f05e40ff]' + app.Obs['outTempMax'][0] + '[size=' + str(int(self.font_size*0.83)) + ']' + app.Obs['outTempMax'][1] + '[/color][/size][/size]'
-        pos_hint: {'x': 196.5/262 if app.IndoorTemp == '1' else 131/262, 'y': 106/202}
-        size_hint_x: (65.5/262)
-    SmallField:
-        text: app.Obs['outTempMax'][2]
-        pos_hint: {'x': 196.5/262 if app.IndoorTemp == '1' else 131/262, 'y': 86/202}
-        size_hint_x: (65.5/262)
-
-    ## 'Feels like' temperature
-    TitleField:
-        text: 'Feels Like'
-        pos_hint: {'x': 0/262, 'y': 65/202}
-        size_hint_x: (87.330/262)
-    MediumField:
-        text: app.Obs['FeelsLike'][0] + app.Obs['FeelsLike'][1]
-        pos_hint: {'x': 0/262, 'y': 43/202}
-        size_hint_x: (87.330/262)
-
-    ## Outdoor humidity
-    TitleField:
-        text: 'Humidity'
-        pos_hint: {'x': 87.330/262, 'y': 65/202}
-        size_hint_x: (87.330/262)
-    MediumField:
-        text: app.Obs['Humidity'][0] + app.Obs['Humidity'][1]
-        pos_hint: {'x': 87.330/262, 'y': 43/202}
-        size_hint_x: (87.330/262)
-
-    ## Dew point
-    TitleField:
-        text: 'Dew Point'
-        pos_hint: {'x': 174.660/262, 'y': 65/202}
-        size_hint_x: (87.330/262)
-    MediumField:
-        text: app.Obs['DewPoint'][0] + app.Obs['DewPoint'][1]
-        pos_hint: {'x': 174.660/262, 'y': 43/202}
-        size_hint_x: (87.330/262)
-
-    ## 'Feels like' icon and text
-    Image:
-        source: 'atlas://atlas/feelsLike/' + root.feelsLikeIcon + app.scaleSuffix
-        pos_hint: {'x': 7/262, 'y': 7/202}
-        size_hint: (36/262, 31/202)
-        keep_ratio: 0
-        allow_stretch: 1
-    SmallField:
-        text: app.Obs['FeelsLike'][2]
-        pos_hint: {'x': 49/262, 'y': 11/202}
-        size_hint_x: (200/262)
-        text_size: self.size
-        halign: 'left'
-
-<TemperatureButton>:
-    PanelButton:
-        id: 'TemperatureButton'
-        text: 'Temperature'
-        on_release: app.CurrentConditions.SwitchPanel(self)
-
-## =============================================================================
-## WIND SPEED AND DIRECTION WIDGET
-## =============================================================================
-<WindSpeedPanel>:
-
-    ## Panel background and title
-    PanelBackground:
-        _panelTitle: 'Wind Speed  [size=' + str(int(self.ids.Title.font_size*0.8)) + ']|[/size]  Direction'
-
-    ## Rapid Wind wind speed and direction
-    windRose:
-        Image:
-            source: 'icons/windrose/icons' + app.scaleSuffix + '/' + str(round(root.rapidWindDir)) + '.png'
-            pos_hint: {'x': 0, 'y': 0}
-            size_hint: (1, 1)
-            keep_ratio: 0
-            allow_stretch: 1
-
-    ## Current average wind speed
-    LargeField:
-        text: app.Obs['WindSpd'][0]
-        pos_hint: {'x': 3/262, 'y': 95/202}
-        size_hint_x: (60/262)
-    MediumField:
-        text: app.Obs['WindSpd'][1]
-        pos_hint: {'x': 3/262, 'y': 78/202}
-        size_hint_x: (60/262)
-
-    ## Daily averaged wind speed
-    SmallField:
-        text: 'Avg [color=ff8837ff]' + app.Obs['AvgWind'][0] + '[/color] ' + app.Obs['AvgWind'][1]
-        pos_hint: {'x': 3/262, 'y': 164/202}
-        size_hint_x: (101/262)
-    SmallField:
-        text: 'Wind'
-        pos_hint: {'x': 3/262, 'y': 147/202}
-        size_hint_x: (101/262)
-
-    ## Current wind gust
-    LargeField:
-        text: app.Obs['WindGust'][0]
-        pos_hint: {'x': 201/262, 'y': 95/202}
-        size_hint_x: (60/262)
-    MediumField:
-        text: app.Obs['WindGust'][1]
-        pos_hint: {'x': 201/262, 'y': 78/202}
-        size_hint_x: (60/262)
-
-    ## Maximum wind gust
-    SmallField:
-        text: 'Max [color=ff8837ff]' + app.Obs['MaxGust'][0] + '[/color] ' + app.Obs['MaxGust'][1]
-        pos_hint: {'x': 159/262, 'y': 164/202}
-        size_hint_x: (101/262)
-    SmallField:
-        text: 'Gust'
-        pos_hint: {'x': 159/262, 'y': 147/202}
-        size_hint_x: (101/262)
-
-    ## Current Beaufort scale text and icon
-    Image:
-        source: 'atlas://atlas/windSpd/' + root.windSpdIcon + app.scaleSuffix
-        pos_hint: {'x': 18/262, 'y': 28/202}
-        size_hint: (30/262, 30/202)
-        keep_ratio: 0
-        allow_stretch: 1
-    SmallField:
-        text: app.Obs['WindSpd'][4]
-        pos_hint: {'x': 6/262, 'y': 7/202}
-        size_hint_x: (126/262)
-        text_size: self.size
-        halign: 'left'
-
-    ## Current average wind direction
-    Image:
-        source: 'atlas://atlas/windDir/' + root.windDirIcon + app.scaleSuffix
-        pos_hint: {'x': 216/262, 'y': 28/202}
-        size_hint: (30/262, 30/202)
-        keep_ratio: 0
-        allow_stretch: 1
-    SmallField:
-        text: 'Direction: [color=9aba2fff]' + app.Obs['WindDir'][0] + app.Obs['WindDir'][1] + '[/color]'
-        pos_hint: {'x': 119/262, 'y': 7/202}
-        size_hint_x: (135/262)
-        text_size: self.size
-        halign: 'right'
-
-    ## Rapid wind direction in degrees
-    MediumField:
-        text: app.Obs['rapidDir'][0] + app.Obs['rapidDir'][1]
-        pos_hint: {'x': 102/262, 'y': 116/202}
-        size_hint_x: (60/262)
-
-    ## Rapid wind speed
-    MediumField:
-        text: app.Obs['rapidSpd'][0] + ' [size=' + str(int(self.font_size*0.8)) + ']' + app.Obs['rapidSpd'][1] + '[/size]'
-        pos_hint: {'x': 92/262, 'y': 89/202}
-        size_hint_x: (80/262)
-
-    ## Rapid wind direction text
-    SmallField:
-        text: app.Obs['rapidDir'][3]
-        pos_hint: {'x': 92/262, 'y': 65.5/202}
-        size_hint_x: (80/262)
-
-<WindSpeedButton>:
-    PanelButton:
-        id: 'WindSpeedButton'
-        text: 'Wind Speed'
-        on_release: app.CurrentConditions.SwitchPanel(self)
-
-## =============================================================================
-## SUNRISE/SUNSET WIDGET
-## =============================================================================
-<SunriseSunsetPanel>:
-
-    ## Panel background and title
-    PanelBackground:
-        _panelTitle: 'Solar  [size=' + str(int(self.ids.Title.font_size*0.8)) + ']|[/size]  UV Index'
-
-    ## Night bar
-    BoxLayout:
-        pos_hint: {'x': 13/262, 'y': 96/202}
-        size_hint: [236/262, 10/202]
-        canvas.after:
-            Color:
-                rgba: [100/255,100/255,100/255,1]
-            Rectangle:
-                pos: self.pos
-                size: self.size
-
-    ## Dawn/Dusk bar
-    BoxLayout:
-        pos_hint: {'x': (13+app.Astro['Dawn'][2]*236)/262, 'y': 96/202}
-        size_hint: [(app.Astro['Dusk'][2]*236)/262, 10/202]
-        canvas.after:
-            Color:
-                rgba: [29/255,74/255,87/255,1]
-            Rectangle:
-                pos: self.pos
-                size: self.size
-
-    ## Sunrise/sunset bar
-    BoxLayout:
-        pos_hint: {'x': (13+app.Astro['Sunrise'][2]*236)/262, 'y': 96/202}
-        size_hint: [(app.Astro['Sunset'][2]*236)/262, 10/202]
-        canvas.after:
-            Color:
-                rgba: [0/255,113/255,123/255,1]
-            Rectangle:
-                pos: self.pos
-                size: self.size
-
-    ## Sun bar and icon position
-    BoxLayout:
-        pos_hint: {'x': 13/262, 'y': 94/202}
-        size_hint: [236/262, 14/202]
-        canvas.after:
-            Color:
-                rgba: [230/255,75/255,36/255,app.Astro['sunIcon'][1]]
-            Line:
-                width: 1.2 * app.scaleFactor
-                rectangle: [self.x + app.Astro['sunIcon'][2]*self.width, self.y, 1, self.height]
-    Image:
-        source: 'atlas://atlas/sunIcon/' + app.Astro['sunIcon'][0] + app.scaleSuffix
-        pos_hint: {'x': (4+app.Astro['sunIcon'][2]*236)/262, 'y': 92/202}
-        size_hint: (18/262, 18/202)
-        keep_ratio: 0
-        allow_stretch: 1
-
-    ## Solar radiation
-    TitleField:
-        text: 'Radiation'
-        pos_hint: {'x': 3/262, 'y': 166/202}
-        size_hint_x: (105/262)
-    MediumField:
-        text: app.Obs['Radiation'][0] + app.Obs['Radiation'][1]
-        pos_hint: {'x': 3/262, 'y': 138/202}
-        size_hint_x: (105/262)
-
-    ## UV Index
-    TitleField:
-        text: 'UV Index'
-        pos_hint: {'x': 125/262, 'y': 166/202}
-        size_hint_x: (120/262)
-    MediumField:
-        text: app.Obs['UVIndex'][0]
-        pos_hint: {'x': 125/262, 'y': 138/202}
-        size_hint_x: (40/262)
-    TitleField:
-        text: app.Obs['UVIndex'][2]
-        pos_hint: {'x': 170/262, 'y': 140/202}
-        size_hint_x: (75/262)
-        color: utils.rgba('#141414ff')
-        canvas.before:
-            Color:
-                rgba: utils.rgba(root.uvBackground) if root.uvBackground != '-' else utils.rgba('141414ff')
-            RoundedRectangle:
-                pos: [self.pos[0],self.pos[1]-4*app.scaleFactor]
-                size: (self.width,self.height+8*app.scaleFactor)
-                radius: [5,]
-
-    ## Sunrise time
-    TitleField:
-        text: 'Sunrise'
-        pos_hint: {'x': 13/262, 'y': 114/202}
-        size_hint_x: (55/262)
-        text_size: self.size
-        halign: 'left'
-    SmallField:
-        text: app.Astro['Sunrise'][1]
-        pos_hint: {'x': 13/262, 'y': 74/202}
-        size_hint_x: (80/262)
-        text_size: self.size
-        halign: 'left'
-
-    ## Sunset time
-    TitleField:
-        text: 'Sunset'
-        pos_hint: {'x': 194/262, 'y': 114/202}
-        size_hint_x: (55/262)
-        text_size: self.size
-        halign: 'right'
-    SmallField:
-        text: app.Astro['Sunset'][1]
-        pos_hint: {'x': 169/262, 'y': 74/202}
-        size_hint_x: (80/262)
-        text_size: self.size
-        halign: 'right'
-
-    ## Time remaining until sunrise or sunset
-    TitleField:
-        text: app.Astro['sunEvent'][3]
-        pos_hint: {'x': 24/262, 'y': 50/202}
-        size_hint_x: (80/262)
-    MediumField:
-        text: app.Astro['sunEvent'][1]
-        pos_hint: {'x': 10/262, 'y': 27/202}
-        size_hint_x: (30/262)
-    TitleField:
-        text: 'hrs'
-        color: utils.rgba('ffffffff')
-        pos_hint: {'x': 40/262, 'y': 25/202}
-        size_hint_x: (20/262)
-        size_hint_y: (10/202)
-    MediumField:
-        text: app.Astro['sunEvent'][2]
-        pos_hint: {'x': 60/262, 'y': 27/202}
-        size_hint_x: (30/262)
-    TitleField:
-        text:  'mins'
-        color: utils.rgba('ffffffff')
-        pos_hint: {'x': 90/262, 'y': 25/202}
-        size_hint_x: (28/262)
-        size_hint_y: (10/202)
-    SmallField:
-        text: 'Till ' + app.Astro['sunEvent'][0]
-        pos_hint: {'x': 24/262, 'y': 5/202}
-        size_hint_x: (80/262)
-
-    ## Peak Sun Hours
-    TitleField:
-        text: 'Peak Sun Hours'
-        pos_hint: {'x': 132/262, 'y': 50/202}
-        size_hint_x: (120/262)
-    MediumField:
-        text: app.Obs['peakSun'][0]
-        pos_hint: {'x': 152/262, 'y': 26/202}
-        size_hint_x: (80/262)
-    SmallField:
-        text: 'Solar: ' + app.Obs['peakSun'][4]
-        pos_hint: {'x': 132/262, 'y': 5/202}
-        size_hint_x: (120/262)
-
-<SunriseSunsetButton>:
-    PanelButton:
-        id: 'SunriseButton'
-        text: 'Solar'
-        on_release: app.CurrentConditions.SwitchPanel(self)
-
-## =============================================================================
-## MOON PHASE WIDGET
-## =============================================================================
-<MoonPhasePanel>
-
-    ## Panel background, title, and MoonRose
-    PanelBackground:
-        _panelTitle: 'Moon Phase'
-    moonRose:
-
-    ## Moonrise time
-    TitleField:
-        text: 'Moonrise'
-        pos_hint: {'x': 5/262, 'y': 23/202}
-        size_hint_x: (80/262)
-    SmallField:
-        text: app.Astro['Moonrise'][1]
-        pos_hint: {'x': 5/262, 'y': 5/202}
-        size_hint_x: (80/262)
-
-    ## Moonset time
-    TitleField:
-        text: 'Moonset'
-        pos_hint: {'x': 177/262, 'y': 23/202}
-        size_hint_x: (80/262)
-    SmallField:
-        text: app.Astro['Moonset'][1]
-        pos_hint: {'x': 177/262, 'y': 5/202}
-        size_hint_x: (80/262)
-
-    ## Next new moon
-    TitleField:
-        text: 'Next'
-        pos_hint: {'x': 6/262, 'y': 170/202}
-        size_hint_x: (70/262)
-    TitleField:
-        text: '[color=00a4b4ff]New[/color] Moon'
-        pos_hint: {'x': 6/262, 'y': 156/202}
-        size_hint_x: (70/262)
-    SmallField:
-        text: app.Astro['NewMoon'][0]
-        pos_hint: {'x': 6/262, 'y': 138/202}
-        size_hint_x: (70/262)
-
-    ## Next full moon
-    TitleField:
-        text: 'Next'
-        pos_hint: {'x': 186/262, 'y': 170/202}
-        size_hint_x: (70/262)
-    TitleField:
-        text: '[color=f05e40ff]Full[/color] Moon'
-        pos_hint: {'x': 186/262, 'y': 156/202}
-        size_hint_x: (70/262)
-    SmallField:
-        text: app.Astro['FullMoon'][0]
-        pos_hint: {'x': 186/262, 'y': 138/202}
-        size_hint_x: (70/262)
-
-    ## Moon phase icon
-    Image:
-        source: 'atlas://atlas/moonIcon' + app.scaleSuffix + '/' + app.Astro['Phase'][0]
-        pos_hint: {'x': 108/262, 'y': 93/202}
-        size_hint: (46/262, 46/202)
-        keep_ratio: 0
-        allow_stretch: 1
-
-    ## Moon phase text
-    SmallField:
-        text: app.Astro['Phase'][1]
-        pos_hint: {'x': 75/262, 'y': 72/202}
-        size_hint_x: (112/262)
-
-    ## Moon illuminance text
-    SmallField:
-        text: app.Astro['Phase'][2] + '% Illumin.'
-        pos_hint: {'x': 86/262, 'y': 52/202}
-        size_hint_x: (90/262)
-
-<MoonPhaseButton>:
-    PanelButton:
-        id: 'MoonPhaseButton'
-        text: 'Moon'
-        on_release: app.CurrentConditions.SwitchPanel(self)
-
-## =============================================================================
-## RAINFALL WIDGET
-## =============================================================================
-<RainfallPanel>
-
-    ## Panel background, title, and RainGauge
-    RainfallBackground:
-        _panelTitle: 'Rainfall'
-    RainGauge:
-
-    ## Current rain rate and text
-    SmallField:
-        text: app.Obs['RainRate'][2]
-        pos_hint: {'x': 1/262, 'y': 57/202}
-        size_hint_x: (176/262)
-    SmallField:
-        text: app.Obs['RainRate'][0] + app.Obs['RainRate'][1]
-        pos_hint: {'x': 175/262, 'y': 57/202}
-        size_hint_x: (86/262)
-
-    ## Rain rate animation
-    StencilView:
-        pos_hint: {'x': 202/262, 'y': 81/202}
-        size_hint: (33/262, 108/202)
-        FloatLayout:
-            width: self.parent.height*(264/108)
-            height: self.parent.height
-            pos: self.parent.pos
-            Image:
-                source: 'atlas://atlas/rainGauge/rainGauge' + app.scaleSuffix
-                keep_ratio: 0
-                allow_stretch: 1
-                size_hint: (1,1)
-                pos_hint: {'x': root.rainRatePosX, 'y': root.rainRatePosY}
-
-    ## Total daily rainfall
-    TitleField:
-        text: 'Today'
-        pos_hint: {'x': 1/262, 'y': 166/202}
-        size_hint_x: (88/262)
-    MediumField:
-        text: app.Obs['TodayRain'][0] + '[size=' + str(int(self.font_size*0.85)) + ']' + app.Obs['TodayRain'][1] + '[/size]'
-        pos_hint: {'x': 1/262, 'y': 138/202}
-        size_hint_x: (88/262)
-
-    ## Total yesterday rainfall
-    TitleField:
-        text: 'Yesterday'
-        pos_hint: {'x': 89/262, 'y': 166/202}
-        size_hint_x: (88/262)
-    MediumField:
-        text: app.Obs['YesterdayRain'][0] + '[size=' + str(int(self.font_size*0.85)) + ']' + app.Obs['YesterdayRain'][1] + '[/size]'
-        pos_hint: {'x': 89/262, 'y': 138/202}
-        size_hint_x: (88/262)
-
-    ## Total monthly rainfall
-    TitleField:
-        text: 'Month'
-        pos_hint: {'x': 1/262, 'y': 111/202}
-        size_hint_x: (88/262)
-    MediumField:
-        text: app.Obs['MonthRain'][0] + '[size=' + str(int(self.font_size*0.85)) + ']' + app.Obs['MonthRain'][1] + '[/size]'
-        pos_hint: {'x': 1/262, 'y': 83/202}
-        size_hint_x: (88/262)
-
-    ## Total yearly rainfall
-    TitleField:
-        text: 'Year'
-        pos_hint: {'x': 89/262, 'y': 111/202}
-        size_hint_x: (88/262)
-    MediumField:
-        text: app.Obs['YearRain'][0] + '[size=' + str(int(self.font_size*0.85)) + ']' + app.Obs['YearRain'][1] + '[/size]'
-        pos_hint: {'x': 89/262, 'y': 83/202}
-        size_hint_x: (88/262)
-
-    ## Time and date
-    TimeDateField:
-        text: app.System['Date']
-        pos_hint: {'x': 0/262, 'y': 24/202}
-        size_hint_x: (262/262)
-    TimeDateField:
-        text: app.System['Time']
-        pos_hint: {'x': 0/262, 'y': 3/202}
-        size_hint_x: (262/262)
-
-<RainfallButton>:
-    PanelButton:
-        id: 'RainfallButton'
-        text: 'Rainfall'
-        on_release: app.CurrentConditions.SwitchPanel(self)
-
-## =============================================================================
-## LIGHTNING WIDGET
-## =============================================================================
-<LightningPanel>
-
-    ## Panel background and title
-    PanelBackground:
-        _panelTitle: 'Lightning'
-
-    ## Last strike time
-    TitleField:
-        text:
-            'Last Strike' if app.Obs['StrikeDeltaT'][4] == '-' else \
-            'Strike Detected!' if app.Obs['StrikeDeltaT'][4] < 360 else \
-            'Last Strike'
-        pos_hint: {'x': 83/262, 'y': 168/202}
-        size_hint_x: (176/262)
-    LargeField:
-        text: app.Obs['StrikeDeltaT'][0]
-        pos_hint: {'x': 83/262, 'y': 139/202}
-        size_hint_x: (80/262 if app.Obs['StrikeDeltaT'][2] == '-' else 40/262)
-    TitleField:
-        text: app.Obs['StrikeDeltaT'][1]
-        pos_hint: {'x': 83/262, 'y': 127/202}
-        size_hint_x: (80/262 if app.Obs['StrikeDeltaT'][2] == '-' else 40/262)
-        size_hint_y: (12/202)
-    LargeField:
-        text: app.Obs['StrikeDeltaT'][2]
-        opacity: 0 if app.Obs['StrikeDeltaT'][2] == '-' else 1
-        pos_hint: {'x': 123/262, 'y': 139/202}
-        size_hint_x: (40/262)
-    TitleField:
-        text: app.Obs['StrikeDeltaT'][3]
-        opacity: 0 if app.Obs['StrikeDeltaT'][2] == '-' else 1
-        pos_hint: {'x': 123/262, 'y': 127/202}
-        size_hint_x: (40/262)
-        size_hint_y: (12/202)
-    SmallField:
-        text: '[color=f05e40ff]ago[/color]'
-        pos_hint: {'x': 83/262, 'y': 108/202}
-        size_hint_x: (80/262)
-
-    ## Last strike distance
-    LargeField:
-        text: app.Obs['StrikeDist'][0]
-        pos_hint: {'x': 169/262, 'y': 139/202}
-        size_hint_x: (90/262)
-    TitleField:
-        text: app.Obs['StrikeDist'][1]
-        pos_hint: {'x': 169/262, 'y': 127/202}
-        size_hint_x: (90/262)
-        size_hint_y: (12/202)
-    SmallField:
-        text: '[color=f05e40ff]away[/color]'
-        pos_hint: {'x': 169/262, 'y': 108/202}
-        size_hint_x: (90/262)
-
-    ## Last three hour lightning strikes
-    TitleField:
-        text: 'Strike Count'
-        pos_hint: {'x': 6/262, 'y': 88/202}
-        size_hint_x: (132/262)
-    TitleField:
-        text: '3 hours'
-        color: utils.rgba('ffffffff')
-        pos_hint: {'x': 6/262, 'y': 70/202}
-        size_hint_x: (60/262)
-    MediumField:
-        text: app.Obs['Strikes3hr'][0]
-        pos_hint: {'x': 6/262, 'y': 49/202}
-        size_hint_x: (60/262)
-
-    ## Total daily lightning strikes
-    TitleField:
-        text: 'Today'
-        color: utils.rgba('ffffffff')
-        pos_hint: {'x': 78/262, 'y': 70/202}
-        size_hint_x: (60/262)
-    MediumField:
-        text: app.Obs['StrikesToday'][0]
-        pos_hint: {'x': 78/262, 'y': 49/202}
-        size_hint_x: (60/262)
-
-    ## Total monthly lightning strikes
-    TitleField:
-        text: 'Month'
-        color: utils.rgba('ffffffff')
-        pos_hint: {'x': 6/262, 'y': 28/202}
-        size_hint_x: (60/262)
-    MediumField:
-        text: app.Obs['StrikesMonth'][0]
-        pos_hint: {'x': 6/262, 'y': 7/202}
-        size_hint_x: (60/262)
-
-    ## Total yearly lightning strikes
-    TitleField:
-        text: 'Year'
-        color: utils.rgba('ffffffff')
-        pos_hint: {'x': 78/262, 'y': 28/202}
-        size_hint_x: (60/262)
-    MediumField:
-        text: app.Obs['StrikesYear'][0]
-        pos_hint: {'x': 78/262, 'y': 7/202}
-        size_hint_x: (60/262)
-
-    ## Strike frequency last ten minutes
-    TitleField:
-        text: 'Strike Frequency'
-        pos_hint: {'x': 143/262, 'y': 88/202}
-        size_hint_x: (114/262)
-    TitleField:
-        text: '10 Minutes'
-        color: utils.rgba('ffffffff')
-        pos_hint: {'x': 143/262, 'y': 70/202}
-        size_hint_x: (114/262)
-    MediumField:
-        text: app.Obs['StrikeFreq'][0] + app.Obs['StrikeFreq'][1]
-        pos_hint: {'x': 143/262, 'y': 49/202}
-        size_hint_x: (114/262)
-
-    ## Strike frequency last three hours
-    TitleField:
-        text: '3 hours'
-        color: utils.rgba('ffffffff')
-        pos_hint: {'x': 143/262, 'y': 28/202}
-        size_hint_x: (114/262)
-    MediumField:
-        text: app.Obs['StrikeFreq'][2] + app.Obs['StrikeFreq'][3]
-        pos_hint: {'x': 143/262, 'y': 7/202}
-        size_hint_x: (114/262)
-
-    ## Lightning bolt icon
-    Image:
-        canvas.before:
-            PushMatrix
-            Translate:
-                x: root.lightningBoltPosX
-        canvas.after:
-            PopMatrix
-        source: 'atlas://atlas/lightningBolt/' + root.lightningBoltIcon + app.scaleSuffix
-        keep_ratio: 0
-        allow_stretch: 1
-        pos_hint: {'x': 9/262, 'y': 120/202}
-        size_hint: (65/262, 68/202)
-
-<LightningButton>:
-    PanelButton:
-        id: 'LightningButton'
-        text: 'Lightning'
-        on_release: app.CurrentConditions.SwitchPanel(self)
-
-## =============================================================================
-## BAROMETER WIDGET
-## =============================================================================
-<BarometerPanel>:
-
-    ## Panel background, title, and Barometer dial
-    PanelBackground:
-        _panelTitle: 'Barometer'
-    barometerDial:
-
-    ## Current pressure arrow
-    Image:
-        source: 'icons/barometer/icons' + app.scaleSuffix + '/' + root.barometerArrow + '.png'
-        keep_ratio: 0
-        allow_stretch: 1
-        pos_hint: {'x': 46/262, 'y': 18/202}
-        size_hint: (168/262, 84/202)
-
-    ## Maximum and minimum pressure on pressure dial
-    TitleField:
-        text: app.BarometerMin
-        pos_hint: {'x': 29/262, 'y': 4/202}
-        size_hint_x: (40/262)
-    TitleField:
-        text: app.BarometerMax
-        pos_hint: {'x': 191/262, 'y': 4/202}
-        size_hint_x: (40/262)
-
-    ## Current pressure
-    TitleField:
-        text: 'SLP'
-        pos_hint: {'x': 80/262, 'y': 64/202}
-        size_hint_x: (100/262)
-    LargeField:
-        text: app.Obs['Pres'][0]
-        pos_hint: {'x': 80/262, 'y': 35/202}
-        size_hint_x: (100/262)
-    SmallField:
-        text: app.Obs['Pres'][1]
-        pos_hint: {'x': 80/262, 'y': 17/202}
-        size_hint_x: (100/262)
-
-    ## Current pressure trend
-    TitleField:
-        text: 'Trend'
-        pos_hint: {'x': 155/262, 'y': 166/202}
-        size_hint_x: (96/262)
-    SmallField:
-        text: app.Obs['PresTrend'][2]
-        pos_hint: {'x': 155/262, 'y': 146/202}
-        size_hint_x: (96/262)
-    SmallField:
-        text: app.Obs['PresTrend'][0] + app.Obs['PresTrend'][1]
-        pos_hint: {'x': 155/262, 'y': 129/202}
-        size_hint_x: (96/262)
-
-    ## 24 Hour pressure low
-    TitleField:
-        text: 'Low'
-        pos_hint: {'x': 3/262, 'y': 166/202}
-        size_hint_x: (70/262)
-    SmallField:
-        text: '[color=00a4b4ff]' + app.Obs['MinPres'][0] + '[/color]'
-        pos_hint: {'x': 3/262, 'y': 146/202}
-        size_hint_x: (70/262)
-    SmallField:
-        text: app.Obs['MinPres'][2]
-        pos_hint: {'x': 3/262, 'y': 129/202}
-        size_hint_x: (70/262)
-
-    ## 24 Hour pressure high
-    TitleField:
-        text: 'High'
-        pos_hint: {'x': 73/262, 'y': 166/202}
-        size_hint_x: (70/262)
-    SmallField:
-        text: '[color=f05e40ff]' + app.Obs['MaxPres'][0] + '[/color]'
-        pos_hint: {'x': 73/262, 'y': 146/202}
-        size_hint_x: (70/262)
-    SmallField:
-        text: app.Obs['MaxPres'][2]
-        pos_hint: {'x': 73/262, 'y': 129/202}
-        size_hint_x: (70/262)
-
-    ## Weather tendency
-    SmallField:
-        text: app.Obs['PresTrend'][3]
-        pos_hint: {'x': 21/262, 'y': 109/202}
-        size_hint_x: (220/262)
-<BarometerButton>:
-    PanelButton:
-        id: 'BarometerButton'
-        text: 'Pressure'
-        on_release: app.CurrentConditions.SwitchPanel(self)
-
-## =============================================================================
-## UPDATE NOTIFICATION
-## =============================================================================
-<updateNotif>:
-    size_hint: (None, 76/480)
-    pos_hint: {'x': app.CurrentConditions.ids.PanelSix.x/app.window.width, 'y': 2/app.window.height}
-    width: app.CurrentConditions.ids.PanelSix.size[0]
-    UpdateNotifBackground:
-        _panelTitle: 'Update Available'
-    RelativeLayout:
-        BoldField:
-            text: 'Current version:'
-            pos_hint: {'x': 0.03, 'y': 0.5}
-            size_hint: (0.47, 14/76)
-            text_size: self.size
-            halign: 'left'
-        BoldField:
-            text: app.config['System']['Version']
-            pos_hint: {'x': 0.5, 'y': 0.52}
-            size_hint: (0.3, 14/76)
-        BoldField:
-            text: 'Latest version:'
-            pos_hint: {'x': 0.03, 'y': 0.28}
-            size_hint: (0.47, 14/76)
-            text_size: self.size
-            halign: 'left'
-        BoldField:
-            text: '[color=9aba2fff]' + app.Version['Latest'] + '[/color]'
-            pos_hint: {'x': 0.5, 'y': 0.30}
-            size_hint: (0.3, 14/76)
-        BoldField:
-            text: 'Run: [font=fonts/Inter-BoldItalic.ttf][color=00a4b4ff]wfpiconsole update[/color][/font]'
-            pos_hint: {'x': 0, 'y': 0.08}
-            size_hint: (1, 14/76)
-
-## =============================================================================
-## MAIN MENU
-## =============================================================================
-<mainMenu>:
-    statusPanel: statusPanel.__self__
-    size_hint: (.8, .8)
-    canvas:
-        Color:
-            rgba: 0,0,0,1
-        Rectangle:
-            pos: self.pos
-            size: self.size
-    GridLayout:
-        padding: '5dp'
-        cols: 1
-        size_hint: None, None
-        pos: root.pos
-        size: root.size
-        TabbedPanel:
-            background_color: (0, 0, 0,0)
-            do_default_tab: False
-            tab_pos: 'bottom_left'
-            tab_height: 40*app.scaleFactor
-            tab_width: 100*app.scaleFactor
-            MainMenuTab:
-                text: 'System'
-                MainMenuLayout:
-                    id: statusPanel
-                    BoxLayout:
-                        orientation: 'vertical'
-                        padding: [dp(0),dp(0),dp(0),dp(10)]
-                        size_hint: (1,.22)
-                        MenuField:
-                            text: app.config['Station']['Name']
-                            font_size: dp(self.height*0.6)
-                        MenuField:
-                            text: 'Station status: ' + app.Station.Device['stationStatus']
-                    GridLayout:
-                        cols: 2
-                        orientation: 'vertical'
-                        padding: [dp(0),dp(0),dp(0),dp(10)]
-                        size_hint: (1,.28)
-                        MenuField:
-                            text: 'Station time: ' + app.System['Time']
-                        MenuField:
-                            text: 'Station elevation: ' + '{:.2f}'.format(float(app.config['Station']['Elevation'])) + ' m'
-                        MenuField:
-                            text: 'Station latitude: ' + '{:.4f}'.format(float(app.config['Station']['Latitude'])) + '\u00B0'
-                        MenuField:
-                            text: 'Station Longitude: ' + '{:.4f}'.format(float(app.config['Station']['Longitude'])) + '\u00B0'
-                        MenuField:
-                            text: 'Hub firmware: ' + app.Station.Device['hubFirmware']
-                        MenuField:
-                            text: 'Console version: [color=00a4b4ff]' + app.config['System']['Version'] + '[/color]'
-                    BoxLayout:
-                        orientation: 'horizontal'
-                        size_hint: (1,.1)
-                        StatusColumn:
-                            size_hint: (.15,1)
-                            text: 'Device'
-                        StatusColumn:
-                            size_hint: (.12,1)
-                            text: 'Status'
-                        StatusColumn:
-                            size_hint: (.22,1)
-                            text: 'Last Observation'
-                        StatusColumn:
-                            size_hint: (.20,1)
-                            text: 'Battery Voltage'
-                        StatusColumn:
-                            size_hint: (.31,1)
-                            text: '24 hr Observation Count'
-            MainMenuTab:
-                text: 'Credits'
-                MainMenuLayout:
-                    CreditsMultilineField:
-                        text:
-                            'Python Console for Weather Flow Tempest and Smart Home Weather Station \n' \
-                            'Code written by Peter Davis. Copyright 2018-2020 \n' \
-                            'GNU General Public License v3.0 \n\n' \
-                            'Graphics inspired by Weather34 Home Weather Station \n' \
-                            'Copyright 2015-2020 Brian Underdown \n' \
-                            'CC Attribution-NonCommercial-NoDerivatives 4.0 International License \n' \
-                            'www.weather34.com/homeweatherstation/ \n\n' \
-                            'Weather forecast data provided by \n' \
-                            'WeatherFlow BetterForecast API \n'
->>>>>>> bab3e707
+## =============================================================================
+## SAGER FORECAST PANEL AND BUTTON
+## =============================================================================
+<SagerPanel>:
+
+    ## Panel background and title
+    PanelBackground:
+        _panelTitle: 'Sager Forecast'
+
+    ## Sager Weathercaster forecast
+    MediumMultilineField:
+        text: app.Sager['Forecast']
+        pos_hint: {'x': 5/262, 'y': 21/202}
+        size_hint: (252/262, 157/202)
+
+    ## Forecast issue time
+    SmallField:
+        text: 'Forecast issued: ' + app.Sager['Issued']
+        pos_hint: {'x': 5/262, 'y': 2/202}
+        size_hint: (252/262, 17/202)
+        text_size: self.size
+        halign: 'right'
+
+<SagerButton>:
+    PanelButton:
+        id: 'SagerButton'
+        text: 'Sager'
+        on_release: app.CurrentConditions.SwitchPanel(self)
+
+## =============================================================================
+## TEMPERATURE WIDGET
+## =============================================================================
+<TemperaturePanel>:
+
+    ## Panel background and title
+    PanelBackground:
+        _panelTitle: 'Temperature'
+
+    ## Indoor temperature
+    TitleField:
+        text: 'Indoor'
+        pos_hint: {'x': 0/262, 'y': 166/202}
+        size_hint_x: (131/262)
+        opacity: 1 if app.IndoorTemp == '1' else 0
+    LargeField:
+        text: app.Obs['inTemp'][0] + app.Obs['inTemp'][1]
+        pos_hint: {'x': 0/262, 'y': 132/202}
+        size_hint_x: (131/262)
+        opacity: 1 if app.IndoorTemp == '1' else 0
+
+    ## Indoor temperature minimum
+    MediumField:
+        text: '[size=' + str(int(self.font_size*0.88)) + '][color=00a4b4ff]' + app.Obs['inTempMin'][0] + '[size=' + str(int(self.font_size*0.83)) + ']' + app.Obs['inTempMin'][1] + '[/color][/size][/size]'
+        pos_hint: {'x': 0/262, 'y': 106/202}
+        size_hint_x: (65.5/262)
+        opacity: 1 if app.IndoorTemp == '1' else 0
+    SmallField:
+        text: app.Obs['inTempMin'][2]
+        pos_hint: {'x': 0/262, 'y': 86/202}
+        size_hint_x: (65.5/262)
+        opacity: 1 if app.IndoorTemp == '1' else 0
+
+    ## Indoor temperature maximum
+    MediumField:
+        text: '[size=' + str(int(self.font_size*0.88)) + '][color=f05e40ff]' + app.Obs['inTempMax'][0] + '[size=' + str(int(self.font_size*0.83)) + ']' + app.Obs['inTempMax'][1] + '[/color][/size][/size]'
+        pos_hint: {'x': 65.5/262, 'y': 106/202}
+        size_hint_x: (65.5/262)
+        opacity: 1 if app.IndoorTemp == '1' else 0
+    SmallField:
+        text: app.Obs['inTempMax'][2]
+        pos_hint: {'x': 65.5/262, 'y': 86/202}
+        size_hint_x: (65.5/262)
+        opacity: 1 if app.IndoorTemp == '1' else 0
+
+    ## Outdoor temperature
+    TitleField:
+        text: 'Outdoor'
+        pos_hint: {'x': 131/262 if app.IndoorTemp == '1' else 0/262, 'y': 166/202}
+        size_hint_x: (131/262 if app.IndoorTemp == '1' else 262/262)
+    LargeField:
+        text: app.Obs['outTemp'][0] + app.Obs['outTemp'][1]
+        pos_hint: {'x': 131/262 if app.IndoorTemp == '1' else 65.5/262, 'y': 132/202}
+        size_hint_x: (131/262)
+
+    ## Outdoor temperature minimum
+    MediumField:
+        text: '[size=' + str(int(self.font_size*0.88)) + '][color=00a4b4ff]' + app.Obs['outTempMin'][0] + '[size=' + str(int(self.font_size*0.83)) + ']' + app.Obs['outTempMin'][1] + '[/color][/size][/size]'
+        pos_hint: {'x': 131/262 if app.IndoorTemp == '1' else 65.5/262, 'y': 106/202}
+        size_hint_x: (65.5/262)
+    SmallField:
+        text: app.Obs['outTempMin'][2]
+        pos_hint: {'x': 131/262 if app.IndoorTemp == '1' else 65.5/262, 'y': 86/202}
+        size_hint_x: (65.5/262)
+
+    ## Outdoor temperature maximum
+    MediumField:
+        text: '[size=' + str(int(self.font_size*0.88)) + '][color=f05e40ff]' + app.Obs['outTempMax'][0] + '[size=' + str(int(self.font_size*0.83)) + ']' + app.Obs['outTempMax'][1] + '[/color][/size][/size]'
+        pos_hint: {'x': 196.5/262 if app.IndoorTemp == '1' else 131/262, 'y': 106/202}
+        size_hint_x: (65.5/262)
+    SmallField:
+        text: app.Obs['outTempMax'][2]
+        pos_hint: {'x': 196.5/262 if app.IndoorTemp == '1' else 131/262, 'y': 86/202}
+        size_hint_x: (65.5/262)
+
+    ## 'Feels like' temperature
+    TitleField:
+        text: 'Feels Like'
+        pos_hint: {'x': 0/262, 'y': 65/202}
+        size_hint_x: (87.330/262)
+    MediumField:
+        text: app.Obs['FeelsLike'][0] + app.Obs['FeelsLike'][1]
+        pos_hint: {'x': 0/262, 'y': 43/202}
+        size_hint_x: (87.330/262)
+
+    ## Outdoor humidity
+    TitleField:
+        text: 'Humidity'
+        pos_hint: {'x': 87.330/262, 'y': 65/202}
+        size_hint_x: (87.330/262)
+    MediumField:
+        text: app.Obs['Humidity'][0] + app.Obs['Humidity'][1]
+        pos_hint: {'x': 87.330/262, 'y': 43/202}
+        size_hint_x: (87.330/262)
+
+    ## Dew point
+    TitleField:
+        text: 'Dew Point'
+        pos_hint: {'x': 174.660/262, 'y': 65/202}
+        size_hint_x: (87.330/262)
+    MediumField:
+        text: app.Obs['DewPoint'][0] + app.Obs['DewPoint'][1]
+        pos_hint: {'x': 174.660/262, 'y': 43/202}
+        size_hint_x: (87.330/262)
+
+    ## 'Feels like' icon and text
+    Image:
+        source: 'atlas://atlas/feelsLike/' + root.feelsLikeIcon + app.scaleSuffix
+        pos_hint: {'x': 7/262, 'y': 7/202}
+        size_hint: (36/262, 31/202)
+        keep_ratio: 0
+        allow_stretch: 1
+    SmallField:
+        text: app.Obs['FeelsLike'][2]
+        pos_hint: {'x': 49/262, 'y': 10/202}
+        size_hint: (200/262, 17/202)
+        text_size: self.size
+        halign: 'left'
+
+<TemperatureButton>:
+    PanelButton:
+        id: 'TemperatureButton'
+        text: 'Temperature'
+        on_release: app.CurrentConditions.SwitchPanel(self)
+
+## =============================================================================
+## WIND SPEED AND DIRECTION WIDGET
+## =============================================================================
+<WindSpeedPanel>:
+
+    ## Panel background and title
+    PanelBackground:
+        _panelTitle: 'Wind Speed  [size=' + str(int(self.ids.Title.font_size*0.8)) + ']|[/size]  Direction'
+
+    ## Rapid Wind wind speed and direction
+    windRose:
+        Image:
+            source: 'icons/windrose/icons' + app.scaleSuffix + '/' + str(round(root.rapidWindDir)) + '.png'
+            pos_hint: {'x': 0, 'y': 0}
+            size_hint: (1, 1)
+            keep_ratio: 0
+            allow_stretch: 1
+
+    ## Current average wind speed
+    LargeField:
+        text: app.Obs['WindSpd'][0]
+        pos_hint: {'x': 3/262, 'y': 95/202}
+        size_hint_x: (60/262)
+    MediumField:
+        text: app.Obs['WindSpd'][1]
+        pos_hint: {'x': 3/262, 'y': 78/202}
+        size_hint_x: (60/262)
+
+    ## Daily averaged wind speed
+    SmallField:
+        text: 'Avg [color=ff8837ff]' + app.Obs['AvgWind'][0] + '[/color] ' + app.Obs['AvgWind'][1]
+        pos_hint: {'x': 3/262, 'y': 164/202}
+        size_hint_x: (101/262)
+    SmallField:
+        text: 'Wind'
+        pos_hint: {'x': 3/262, 'y': 147/202}
+        size_hint_x: (101/262)
+
+    ## Current wind gust
+    LargeField:
+        text: app.Obs['WindGust'][0]
+        pos_hint: {'x': 201/262, 'y': 95/202}
+        size_hint_x: (60/262)
+    MediumField:
+        text: app.Obs['WindGust'][1]
+        pos_hint: {'x': 201/262, 'y': 78/202}
+        size_hint_x: (60/262)
+
+    ## Maximum wind gust
+    SmallField:
+        text: 'Max [color=ff8837ff]' + app.Obs['MaxGust'][0] + '[/color] ' + app.Obs['MaxGust'][1]
+        pos_hint: {'x': 159/262, 'y': 164/202}
+        size_hint_x: (101/262)
+    SmallField:
+        text: 'Gust'
+        pos_hint: {'x': 159/262, 'y': 147/202}
+        size_hint_x: (101/262)
+
+    ## Current Beaufort scale text and icon
+    Image:
+        source: 'atlas://atlas/windSpd/' + root.windSpdIcon + app.scaleSuffix
+        pos_hint: {'x': 18/262, 'y': 28/202}
+        size_hint: (30/262, 30/202)
+        keep_ratio: 0
+        allow_stretch: 1
+    SmallField:
+        text: app.Obs['WindSpd'][4]
+        pos_hint: {'x': 6/262, 'y': 6/202}
+        size_hint: (126/262, 17/202)
+        text_size: self.size
+        halign: 'left'
+
+    ## Current average wind direction
+    Image:
+        source: 'atlas://atlas/windDir/' + root.windDirIcon + app.scaleSuffix
+        pos_hint: {'x': 216/262, 'y': 28/202}
+        size_hint: (30/262, 30/202)
+        keep_ratio: 0
+        allow_stretch: 1
+    SmallField:
+        text: 'Direction: [color=9aba2fff]' + app.Obs['WindDir'][0] + app.Obs['WindDir'][1] + '[/color]'
+        pos_hint: {'x': 119/262, 'y': 6/202}
+        size_hint: (135/262, 17/202)
+        text_size: self.size
+        halign: 'right'
+
+    ## Rapid wind direction in degrees
+    MediumField:
+        text: app.Obs['rapidDir'][0] + app.Obs['rapidDir'][1]
+        pos_hint: {'x': 102/262, 'y': 116/202}
+        size_hint_x: (60/262)
+
+    ## Rapid wind speed
+    MediumField:
+        text: app.Obs['rapidSpd'][0] + ' [size=' + str(int(self.font_size*0.8)) + ']' + app.Obs['rapidSpd'][1] + '[/size]'
+        pos_hint: {'x': 92/262, 'y': 89/202}
+        size_hint_x: (80/262)
+
+    ## Rapid wind direction text
+    SmallField:
+        text: app.Obs['rapidDir'][3]
+        pos_hint: {'x': 92/262, 'y': 65.5/202}
+        size_hint_x: (80/262)
+
+<WindSpeedButton>:
+    PanelButton:
+        id: 'WindSpeedButton'
+        text: 'Wind Speed'
+        on_release: app.CurrentConditions.SwitchPanel(self)
+
+## =============================================================================
+## SUNRISE/SUNSET WIDGET
+## =============================================================================
+<SunriseSunsetPanel>:
+
+    ## Panel background and title
+    PanelBackground:
+        _panelTitle: 'Solar  [size=' + str(int(self.ids.Title.font_size*0.8)) + ']|[/size]  UV Index'
+
+    ## Night bar
+    BoxLayout:
+        pos_hint: {'x': 13/262, 'y': 96/202}
+        size_hint: [236/262, 10/202]
+        canvas.after:
+            Color:
+                rgba: [100/255,100/255,100/255,1]
+            Rectangle:
+                pos: self.pos
+                size: self.size
+
+    ## Dawn/Dusk bar
+    BoxLayout:
+        pos_hint: {'x': (13+app.Astro['Dawn'][2]*236)/262, 'y': 96/202}
+        size_hint: [(app.Astro['Dusk'][2]*236)/262, 10/202]
+        canvas.after:
+            Color:
+                rgba: [29/255,74/255,87/255,1]
+            Rectangle:
+                pos: self.pos
+                size: self.size
+
+    ## Sunrise/sunset bar
+    BoxLayout:
+        pos_hint: {'x': (13+app.Astro['Sunrise'][2]*236)/262, 'y': 96/202}
+        size_hint: [(app.Astro['Sunset'][2]*236)/262, 10/202]
+        canvas.after:
+            Color:
+                rgba: [0/255,113/255,123/255,1]
+            Rectangle:
+                pos: self.pos
+                size: self.size
+
+    ## Sun bar and icon position
+    BoxLayout:
+        pos_hint: {'x': 13/262, 'y': 94/202}
+        size_hint: [236/262, 14/202]
+        canvas.after:
+            Color:
+                rgba: [230/255,75/255,36/255,app.Astro['sunIcon'][1]]
+            Line:
+                width: 1.2 * app.scaleFactor
+                rectangle: [self.x + app.Astro['sunIcon'][2]*self.width, self.y, 1, self.height]
+    Image:
+        source: 'atlas://atlas/sunIcon/' + app.Astro['sunIcon'][0] + app.scaleSuffix
+        pos_hint: {'x': (4+app.Astro['sunIcon'][2]*236)/262, 'y': 92/202}
+        size_hint: (18/262, 18/202)
+        keep_ratio: 0
+        allow_stretch: 1
+
+    ## Solar radiation
+    TitleField:
+        text: 'Radiation'
+        pos_hint: {'x': 3/262, 'y': 166/202}
+        size_hint_x: (105/262)
+    MediumField:
+        text: app.Obs['Radiation'][0] + app.Obs['Radiation'][1]
+        pos_hint: {'x': 3/262, 'y': 138/202}
+        size_hint_x: (105/262)
+
+    ## UV Index
+    TitleField:
+        text: 'UV Index'
+        pos_hint: {'x': 125/262, 'y': 166/202}
+        size_hint_x: (120/262)
+    MediumField:
+        text: app.Obs['UVIndex'][0]
+        pos_hint: {'x': 125/262, 'y': 138/202}
+        size_hint_x: (40/262)
+    TitleField:
+        text: app.Obs['UVIndex'][2]
+        pos_hint: {'x': 170/262, 'y': 140/202}
+        size_hint_x: (75/262)
+        color: utils.rgba('#141414ff')
+        canvas.before:
+            Color:
+                rgba: utils.rgba(root.uvBackground) if root.uvBackground != '-' else utils.rgba('141414ff')
+            RoundedRectangle:
+                pos: [self.pos[0],self.pos[1]-4*app.scaleFactor]
+                size: (self.width,self.height+8*app.scaleFactor)
+                radius: [5,]
+
+    ## Sunrise time
+    TitleField:
+        text: 'Sunrise'
+        pos_hint: {'x': 13/262, 'y': 113/202}
+        size_hint: (55/262, 17/202)
+        text_size: self.size
+        halign: 'left'
+    SmallField:
+        text: app.Astro['Sunrise'][1]
+        pos_hint: {'x': 13/262, 'y': 73/202}
+        size_hint: (80/262, 17/202)
+        text_size: self.size
+        halign: 'left'
+
+    ## Sunset time
+    TitleField:
+        text: 'Sunset'
+        pos_hint: {'x': 194/262, 'y': 113/202}
+        size_hint: (55/262, 17/202)
+        text_size: self.size
+        halign: 'right'
+    SmallField:
+        text: app.Astro['Sunset'][1]
+        pos_hint: {'x': 169/262, 'y': 73/202}
+        size_hint: (80/262, 17/202)
+        text_size: self.size
+        halign: 'right'
+
+    ## Time remaining until sunrise or sunset
+    TitleField:
+        text: app.Astro['sunEvent'][3]
+        pos_hint: {'x': 24/262, 'y': 50/202}
+        size_hint_x: (80/262)
+    MediumField:
+        text: app.Astro['sunEvent'][1]
+        pos_hint: {'x': 10/262, 'y': 27/202}
+        size_hint_x: (30/262)
+    TitleField:
+        text: 'hrs'
+        font_size: dp(10.9*app.scaleFactor)
+        pos_hint: {'x': 40/262, 'y': 25/202}
+        size_hint_x: (20/262)
+        color: utils.rgba('ffffffff')
+    MediumField:
+        text: app.Astro['sunEvent'][2]
+        pos_hint: {'x': 60/262, 'y': 27/202}
+        size_hint_x: (30/262)
+    TitleField:
+        text:  'mins'
+        font_size: dp(10.9*app.scaleFactor)
+        pos_hint: {'x': 90/262, 'y': 25/202}
+        size_hint_x: (28/262)
+        color: utils.rgba('ffffffff')
+    SmallField:
+        text: 'Till ' + app.Astro['sunEvent'][0]
+        pos_hint: {'x': 24/262, 'y': 5/202}
+        size_hint_x: (80/262)
+
+    ## Peak Sun Hours
+    TitleField:
+        text: 'Peak Sun Hours'
+        pos_hint: {'x': 132/262, 'y': 50/202}
+        size_hint_x: (120/262)
+    MediumField:
+        text: app.Obs['peakSun'][0]
+        pos_hint: {'x': 152/262, 'y': 26/202}
+        size_hint_x: (80/262)
+    SmallField:
+        text: 'Solar: ' + app.Obs['peakSun'][4]
+        pos_hint: {'x': 132/262, 'y': 5/202}
+        size_hint_x: (120/262)
+
+<SunriseSunsetButton>:
+    PanelButton:
+        id: 'SunriseButton'
+        text: 'Solar'
+        on_release: app.CurrentConditions.SwitchPanel(self)
+
+## =============================================================================
+## MOON PHASE WIDGET
+## =============================================================================
+<MoonPhasePanel>
+
+    ## Panel background, title, and MoonRose
+    PanelBackground:
+        _panelTitle: 'Moon Phase'
+    moonRose:
+
+    ## Moonrise time
+    TitleField:
+        text: 'Moonrise'
+        pos_hint: {'x': 5/262, 'y': 23/202}
+        size_hint_x: (80/262)
+    SmallField:
+        text: app.Astro['Moonrise'][1]
+        pos_hint: {'x': 5/262, 'y': 5/202}
+        size_hint_x: (80/262)
+
+    ## Moonset time
+    TitleField:
+        text: 'Moonset'
+        pos_hint: {'x': 177/262, 'y': 23/202}
+        size_hint_x: (80/262)
+    SmallField:
+        text: app.Astro['Moonset'][1]
+        pos_hint: {'x': 177/262, 'y': 5/202}
+        size_hint_x: (80/262)
+
+    ## Next new moon
+    TitleField:
+        text: 'Next'
+        pos_hint: {'x': 6/262, 'y': 170/202}
+        size_hint_x: (70/262)
+    TitleField:
+        text: '[color=00a4b4ff]New[/color] Moon'
+        pos_hint: {'x': 6/262, 'y': 156/202}
+        size_hint_x: (70/262)
+    SmallField:
+        text: app.Astro['NewMoon'][0]
+        pos_hint: {'x': 6/262, 'y': 138/202}
+        size_hint_x: (70/262)
+
+    ## Next full moon
+    TitleField:
+        text: 'Next'
+        pos_hint: {'x': 186/262, 'y': 170/202}
+        size_hint_x: (70/262)
+    TitleField:
+        text: '[color=f05e40ff]Full[/color] Moon'
+        pos_hint: {'x': 186/262, 'y': 156/202}
+        size_hint_x: (70/262)
+    SmallField:
+        text: app.Astro['FullMoon'][0]
+        pos_hint: {'x': 186/262, 'y': 138/202}
+        size_hint_x: (70/262)
+
+    ## Moon phase icon
+    Image:
+        source: 'atlas://atlas/moonIcon' + app.scaleSuffix + '/' + app.Astro['Phase'][0]
+        pos_hint: {'x': 108/262, 'y': 93/202}
+        size_hint: (46/262, 46/202)
+        keep_ratio: 0
+        allow_stretch: 1
+
+    ## Moon phase text
+    SmallField:
+        text: app.Astro['Phase'][1]
+        pos_hint: {'x': 75/262, 'y': 72/202}
+        size_hint_x: (112/262)
+
+    ## Moon illuminance text
+    SmallField:
+        text: app.Astro['Phase'][2] + '% Illumin.'
+        pos_hint: {'x': 86/262, 'y': 52/202}
+        size_hint_x: (90/262)
+
+<MoonPhaseButton>:
+    PanelButton:
+        id: 'MoonPhaseButton'
+        text: 'Moon'
+        on_release: app.CurrentConditions.SwitchPanel(self)
+
+## =============================================================================
+## RAINFALL WIDGET
+## =============================================================================
+<RainfallPanel>
+
+    ## Panel background, title, and RainGauge
+    RainfallBackground:
+        _panelTitle: 'Rainfall'
+    RainGauge:
+
+    ## Current rain rate and text
+    SmallField:
+        text: app.Obs['RainRate'][2]
+        pos_hint: {'x': 1/262, 'y': 57/202}
+        size_hint_x: (176/262)
+    SmallField:
+        text: app.Obs['RainRate'][0] + app.Obs['RainRate'][1]
+        pos_hint: {'x': 175/262, 'y': 57/202}
+        size_hint_x: (86/262)
+
+    ## Rain rate animation
+    StencilView:
+        pos_hint: {'x': 202/262, 'y': 81/202}
+        size_hint: (33/262, 108/202)
+        FloatLayout:
+            width: self.parent.height*(264/108)
+            height: self.parent.height
+            pos: self.parent.pos
+            Image:
+                source: 'atlas://atlas/rainGauge/rainGauge' + app.scaleSuffix
+                keep_ratio: 0
+                allow_stretch: 1
+                size_hint: (1,1)
+                pos_hint: {'x': root.rainRatePosX, 'y': root.rainRatePosY}
+
+    ## Total daily rainfall
+    TitleField:
+        text: 'Today'
+        pos_hint: {'x': 1/262, 'y': 166/202}
+        size_hint_x: (88/262)
+    MediumField:
+        text: app.Obs['TodayRain'][0] + '[size=' + str(int(self.font_size*0.85)) + ']' + app.Obs['TodayRain'][1] + '[/size]'
+        pos_hint: {'x': 1/262, 'y': 138/202}
+        size_hint_x: (88/262)
+
+    ## Total yesterday rainfall
+    TitleField:
+        text: 'Yesterday'
+        pos_hint: {'x': 89/262, 'y': 166/202}
+        size_hint_x: (88/262)
+    MediumField:
+        text: app.Obs['YesterdayRain'][0] + '[size=' + str(int(self.font_size*0.85)) + ']' + app.Obs['YesterdayRain'][1] + '[/size]'
+        pos_hint: {'x': 89/262, 'y': 138/202}
+        size_hint_x: (88/262)
+
+    ## Total monthly rainfall
+    TitleField:
+        text: 'Month'
+        pos_hint: {'x': 1/262, 'y': 111/202}
+        size_hint_x: (88/262)
+    MediumField:
+        text: app.Obs['MonthRain'][0] + '[size=' + str(int(self.font_size*0.85)) + ']' + app.Obs['MonthRain'][1] + '[/size]'
+        pos_hint: {'x': 1/262, 'y': 83/202}
+        size_hint_x: (88/262)
+
+    ## Total yearly rainfall
+    TitleField:
+        text: 'Year'
+        pos_hint: {'x': 89/262, 'y': 111/202}
+        size_hint_x: (88/262)
+    MediumField:
+        text: app.Obs['YearRain'][0] + '[size=' + str(int(self.font_size*0.85)) + ']' + app.Obs['YearRain'][1] + '[/size]'
+        pos_hint: {'x': 89/262, 'y': 83/202}
+        size_hint_x: (88/262)
+
+    ## Time and date
+    TimeDateField:
+        text: app.System['Date']
+        pos_hint: {'x': 0/262, 'y': 24/202}
+        size_hint_x: (262/262)
+    TimeDateField:
+        text: app.System['Time']
+        pos_hint: {'x': 0/262, 'y': 3/202}
+        size_hint_x: (262/262)
+
+<RainfallButton>:
+    PanelButton:
+        id: 'RainfallButton'
+        text: 'Rainfall'
+        on_release: app.CurrentConditions.SwitchPanel(self)
+
+## =============================================================================
+## LIGHTNING WIDGET
+## =============================================================================
+<LightningPanel>
+
+    ## Panel background and title
+    PanelBackground:
+        _panelTitle: 'Lightning'
+
+    ## Last strike time
+    TitleField:
+        text:
+            'Last Strike' if app.Obs['StrikeDeltaT'][4] == '-' else \
+            'Strike Detected!' if app.Obs['StrikeDeltaT'][4] < 360 else \
+            'Last Strike'
+        pos_hint: {'x': 83/262, 'y': 168/202}
+        size_hint_x: (176/262)
+    LargeField:
+        text: app.Obs['StrikeDeltaT'][0]
+        pos_hint: {'x': 83/262, 'y': 139/202}
+        size_hint_x: (80/262 if app.Obs['StrikeDeltaT'][2] == '-' else 40/262)
+    TitleField:
+        text: app.Obs['StrikeDeltaT'][1]
+        font_size: dp(13*app.scaleFactor)
+        pos_hint: {'x': 83/262, 'y': 123/202}
+        size_hint_x: (80/262 if app.Obs['StrikeDeltaT'][2] == '-' else 40/262)
+    LargeField:
+        text: app.Obs['StrikeDeltaT'][2]
+        opacity: 0 if app.Obs['StrikeDeltaT'][2] == '-' else 1
+        pos_hint: {'x': 123/262, 'y': 139/202}
+        size_hint_x: (40/262)
+    TitleField:
+        text: app.Obs['StrikeDeltaT'][3]
+        font_size: dp(13*app.scaleFactor)
+        opacity: 0 if app.Obs['StrikeDeltaT'][2] == '-' else 1
+        pos_hint: {'x': 123/262, 'y': 123/202}
+        size_hint_x: (40/262)
+    SmallField:
+        text: '[color=f05e40ff]ago[/color]'
+        pos_hint: {'x': 83/262, 'y': 108/202}
+        size_hint_x: (80/262)
+
+    ## Last strike distance
+    LargeField:
+        text: app.Obs['StrikeDist'][0]
+        pos_hint: {'x': 169/262, 'y': 139/202}
+        size_hint_x: (90/262)
+    TitleField:
+        text: app.Obs['StrikeDist'][1]
+        font_size: dp(13*app.scaleFactor)
+        pos_hint: {'x': 169/262, 'y': 123/202}
+        size_hint_x: (90/262)
+    SmallField:
+        text: '[color=f05e40ff]away[/color]'
+        pos_hint: {'x': 169/262, 'y': 108/202}
+        size_hint_x: (90/262)
+
+    ## Last three hour lightning strikes
+    TitleField:
+        text: 'Strike Count'
+        pos_hint: {'x': 6/262, 'y': 88/202}
+        size_hint_x: (132/262)
+    TitleField:
+        text: '3 hours'
+        color: utils.rgba('ffffffff')
+        pos_hint: {'x': 6/262, 'y': 70/202}
+        size_hint_x: (60/262)
+    MediumField:
+        text: app.Obs['Strikes3hr'][0]
+        pos_hint: {'x': 6/262, 'y': 49/202}
+        size_hint_x: (60/262)
+
+    ## Total daily lightning strikes
+    TitleField:
+        text: 'Today'
+        color: utils.rgba('ffffffff')
+        pos_hint: {'x': 78/262, 'y': 70/202}
+        size_hint_x: (60/262)
+    MediumField:
+        text: app.Obs['StrikesToday'][0]
+        pos_hint: {'x': 78/262, 'y': 49/202}
+        size_hint_x: (60/262)
+
+    ## Total monthly lightning strikes
+    TitleField:
+        text: 'Month'
+        color: utils.rgba('ffffffff')
+        pos_hint: {'x': 6/262, 'y': 28/202}
+        size_hint_x: (60/262)
+    MediumField:
+        text: app.Obs['StrikesMonth'][0]
+        pos_hint: {'x': 6/262, 'y': 7/202}
+        size_hint_x: (60/262)
+
+    ## Total yearly lightning strikes
+    TitleField:
+        text: 'Year'
+        color: utils.rgba('ffffffff')
+        pos_hint: {'x': 78/262, 'y': 28/202}
+        size_hint_x: (60/262)
+    MediumField:
+        text: app.Obs['StrikesYear'][0]
+        pos_hint: {'x': 78/262, 'y': 7/202}
+        size_hint_x: (60/262)
+
+    ## Strike frequency last ten minutes
+    TitleField:
+        text: 'Strike Frequency'
+        pos_hint: {'x': 143/262, 'y': 88/202}
+        size_hint_x: (114/262)
+    TitleField:
+        text: '10 Minutes'
+        color: utils.rgba('ffffffff')
+        pos_hint: {'x': 143/262, 'y': 70/202}
+        size_hint_x: (114/262)
+    MediumField:
+        text: app.Obs['StrikeFreq'][0] + app.Obs['StrikeFreq'][1]
+        pos_hint: {'x': 143/262, 'y': 49/202}
+        size_hint_x: (114/262)
+
+    ## Strike frequency last three hours
+    TitleField:
+        text: '3 hours'
+        color: utils.rgba('ffffffff')
+        pos_hint: {'x': 143/262, 'y': 28/202}
+        size_hint_x: (114/262)
+    MediumField:
+        text: app.Obs['StrikeFreq'][2] + app.Obs['StrikeFreq'][3]
+        pos_hint: {'x': 143/262, 'y': 7/202}
+        size_hint_x: (114/262)
+
+    ## Lightning bolt icon
+    Image:
+        canvas.before:
+            PushMatrix
+            Translate:
+                x: root.lightningBoltPosX
+        canvas.after:
+            PopMatrix
+        source: 'atlas://atlas/lightningBolt/' + root.lightningBoltIcon + app.scaleSuffix
+        keep_ratio: 0
+        allow_stretch: 1
+        pos_hint: {'x': 9/262, 'y': 120/202}
+        size_hint: (65/262, 68/202)
+
+<LightningButton>:
+    PanelButton:
+        id: 'LightningButton'
+        text: 'Lightning'
+        on_release: app.CurrentConditions.SwitchPanel(self)
+
+## =============================================================================
+## BAROMETER WIDGET
+## =============================================================================
+<BarometerPanel>:
+
+    ## Panel background, title, and Barometer dial
+    PanelBackground:
+        _panelTitle: 'Barometer'
+    barometerDial:
+
+    ## Current pressure arrow
+    Image:
+        source: 'icons/barometer/icons' + app.scaleSuffix + '/' + root.barometerArrow + '.png'
+        keep_ratio: 0
+        allow_stretch: 1
+        pos_hint: {'x': 46/262, 'y': 18/202}
+        size_hint: (168/262, 84/202)
+
+    ## Maximum and minimum pressure on pressure dial
+    TitleField:
+        text: app.BarometerMin
+        pos_hint: {'x': 29/262, 'y': 4/202}
+        size_hint_x: (40/262)
+    TitleField:
+        text: app.BarometerMax
+        pos_hint: {'x': 191/262, 'y': 4/202}
+        size_hint_x: (40/262)
+
+    ## Current pressure
+    TitleField:
+        text: 'SLP'
+        pos_hint: {'x': 80/262, 'y': 64/202}
+        size_hint_x: (100/262)
+    LargeField:
+        text: app.Obs['Pres'][0]
+        pos_hint: {'x': 80/262, 'y': 35/202}
+        size_hint_x: (100/262)
+    SmallField:
+        text: app.Obs['Pres'][1]
+        pos_hint: {'x': 80/262, 'y': 17/202}
+        size_hint_x: (100/262)
+
+    ## Current pressure trend
+    TitleField:
+        text: 'Trend'
+        pos_hint: {'x': 155/262, 'y': 166/202}
+        size_hint_x: (96/262)
+    SmallField:
+        text: app.Obs['PresTrend'][2]
+        pos_hint: {'x': 155/262, 'y': 148/202}
+        size_hint_x: (96/262)
+    SmallField:
+        text: app.Obs['PresTrend'][0] + app.Obs['PresTrend'][1]
+        pos_hint: {'x': 155/262, 'y': 129/202}
+        size_hint_x: (96/262)
+
+    ## 24 Hour pressure low
+    TitleField:
+        text: 'Low'
+        pos_hint: {'x': 3/262, 'y': 166/202}
+        size_hint_x: (70/262)
+    SmallField:
+        text: '[color=00a4b4ff]' + app.Obs['MinPres'][0] + '[/color]'
+        pos_hint: {'x': 3/262, 'y': 148/202}
+        size_hint_x: (70/262)
+    SmallField:
+        text: app.Obs['MinPres'][2]
+        pos_hint: {'x': 3/262, 'y': 129/202}
+        size_hint_x: (70/262)
+
+    ## 24 Hour pressure high
+    TitleField:
+        text: 'High'
+        pos_hint: {'x': 73/262, 'y': 166/202}
+        size_hint_x: (70/262)
+    SmallField:
+        text: '[color=f05e40ff]' + app.Obs['MaxPres'][0] + '[/color]'
+        pos_hint: {'x': 73/262, 'y': 148/202}
+        size_hint_x: (70/262)
+    SmallField:
+        text: app.Obs['MaxPres'][2]
+        pos_hint: {'x': 73/262, 'y': 129/202}
+        size_hint_x: (70/262)
+
+    ## Weather tendency
+    SmallField:
+        text: app.Obs['PresTrend'][3]
+        pos_hint: {'x': 21/262, 'y': 109/202}
+        size_hint_x: (220/262)
+<BarometerButton>:
+    PanelButton:
+        id: 'BarometerButton'
+        text: 'Pressure'
+        on_release: app.CurrentConditions.SwitchPanel(self)
+
+## =============================================================================
+## UPDATE NOTIFICATION
+## =============================================================================
+<updateNotif>:
+    size_hint: (None, 76/480)
+    pos_hint: {'x': app.CurrentConditions.ids.PanelSix.x/app.window.width, 'y': 2/app.window.height}
+    width: app.CurrentConditions.ids.PanelSix.size[0]
+    UpdateNotifBackground:
+        _panelTitle: 'Update Available'
+    RelativeLayout:
+        BoldField:
+            text: 'Current version:'
+            pos_hint: {'x': 0.03, 'y': 0.5}
+            size_hint: (0.47, 14/76)
+            text_size: self.size
+            halign: 'left'
+        BoldField:
+            text: app.config['System']['Version']
+            pos_hint: {'x': 0.5, 'y': 0.52}
+            size_hint: (0.3, 14/76)
+        BoldField:
+            text: 'Latest version:'
+            pos_hint: {'x': 0.03, 'y': 0.28}
+            size_hint: (0.47, 14/76)
+            text_size: self.size
+            halign: 'left'
+        BoldField:
+            text: '[color=9aba2fff]' + app.Version['Latest'] + '[/color]'
+            pos_hint: {'x': 0.5, 'y': 0.30}
+            size_hint: (0.3, 14/76)
+        BoldField:
+            text: 'Run: [font=fonts/Inter-BoldItalic.ttf][color=00a4b4ff]wfpiconsole update[/color][/font]'
+            pos_hint: {'x': 0, 'y': 0.08}
+            size_hint: (1, 14/76)
+
+## =============================================================================
+## MAIN MENU
+## =============================================================================
+<mainMenu>:
+    statusPanel: statusPanel.__self__
+    size_hint: (.8, .8)
+    canvas:
+        Color:
+            rgba: 0,0,0,1
+        Rectangle:
+            pos: self.pos
+            size: self.size
+    GridLayout:
+        padding: '5dp'
+        cols: 1
+        size_hint: None, None
+        pos: root.pos
+        size: root.size
+        TabbedPanel:
+            background_color: (0, 0, 0,0)
+            do_default_tab: False
+            tab_pos: 'bottom_left'
+            tab_height: 40*app.scaleFactor
+            tab_width: 100*app.scaleFactor
+            MainMenuTab:
+                text: 'System'
+                MainMenuLayout:
+                    id: statusPanel
+                    BoxLayout:
+                        orientation: 'vertical'
+                        padding: [dp(0),dp(0),dp(0),dp(10)]
+                        size_hint: (1,.22)
+                        MenuField:
+                            font_size: dp(16*app.scaleFactor)
+                            text: app.config['Station']['Name']
+                        MenuField:
+                            text: 'Station status: ' + app.Station.Device['stationStatus']
+                    GridLayout:
+                        cols: 2
+                        orientation: 'vertical'
+                        padding: [dp(0),dp(0),dp(0),dp(10)]
+                        size_hint: (1,.28)
+                        MenuField:
+                            text: 'Station time: ' + app.System['Time']
+                        MenuField:
+                            text: 'Station elevation: ' + '{:.2f}'.format(float(app.config['Station']['Elevation'])) + ' m'
+                        MenuField:
+                            text: 'Station latitude: ' + '{:.4f}'.format(float(app.config['Station']['Latitude'])) + '\u00B0'
+                        MenuField:
+                            text: 'Station Longitude: ' + '{:.4f}'.format(float(app.config['Station']['Longitude'])) + '\u00B0'
+                        MenuField:
+                            text: 'Hub firmware: ' + app.Station.Device['hubFirmware']
+                        MenuField:
+                            text: 'Console version: [color=00a4b4ff]' + app.config['System']['Version'] + '[/color]'
+                    BoxLayout:
+                        orientation: 'horizontal'
+                        size_hint: (1,.1)
+                        StatusColumn:
+                            size_hint: (.15,1)
+                            text: 'Device'
+                        StatusColumn:
+                            size_hint: (.12,1)
+                            text: 'Status'
+                        StatusColumn:
+                            size_hint: (.22,1)
+                            text: 'Last Observation'
+                        StatusColumn:
+                            size_hint: (.20,1)
+                            text: 'Battery Voltage'
+                        StatusColumn:
+                            size_hint: (.31,1)
+                            text: '24 hr Observation Count'
+            MainMenuTab:
+                text: 'Credits'
+                MainMenuLayout:
+                    CreditsMultilineField:
+                        text:
+                            'Python Console for Weather Flow Tempest and Smart Home Weather Station \n' \
+                            'Code written by Peter Davis. Copyright 2018-2020 \n' \
+                            'GNU General Public License v3.0 \n\n' \
+                            'Graphics inspired by Weather34 Home Weather Station \n' \
+                            'Copyright 2015-2020 Brian Underdown \n' \
+                            'CC Attribution-NonCommercial-NoDerivatives 4.0 International License \n' \
+                            'www.weather34.com/homeweatherstation/ \n\n' \
+                            'Weather forecast data provided by \n' \
+                            'WeatherFlow BetterForecast API \n'