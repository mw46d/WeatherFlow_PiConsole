--- conflicted
+++ resolved
@@ -67,37 +67,6 @@
 
 ### Configure and Run WeatherFlow PiConsole
 
-<<<<<<< HEAD
-When the console is run for the first time, you'll be required to enter a number
-of API keys for essential web services. One API key is needed determine the the
-station location (country) from its latitude/longitude, one needed to download
-an apppropriate weather forecast for your location, and one needed to download
-the closest METAR information for your location. Follow the steps below to
-register for the required API keys:
-
-1. First, go to http://www.geonames.org/login and register for a new account.
-Once you have registered, go to your account (http://www.geonames.org/manageaccount)
-and activate "Free Web Services". Once this is done, your username will be your
-'GeoNames' API key.
-
-2. Next, if you live in the UK go to the UK MetOffice DataPoint homepage
-(https://www.metoffice.gov.uk/datapoint), and register for a new account. You'll
-be given an API key that will be you 'MetOffice' API key. ~~If you live outside
-the UK, register instead for a DarkSky API account (https://darksky.net/dev/register).
-This will be your 'DarkSky' API key. The console requires you to enter either a
-MetOffice API key or a DarkSky API key.~~ As Apple have decided to restrict
-access to DarkSky data to Apple users only, the console is currently unable to
-provide a forecast for stations outside the UK. In the near future the console
-will be updated to use the forecast provided directly by WeatherFlow, however
-they are still working to finalise the details of the public API.
-
-3. Finally go to CheckWX Aviation Weather and register to enable access to the
-closest METAR information to you station location.
-(https://www.checkwx.com/signup). This will be your 'CheckWX' key.
-
-Once you have followed the above steps and registered for the required API keys,
-go ahead and run the console for the first time using:
-=======
 When the console is run for the first time, you'll be asked to enter a CheckWX 
 Aviation Weather API key. This key is required to download the closest METAR 
 information to your station location and can be obtained by registering for a 
@@ -105,7 +74,6 @@
 
 Once you have registered with CheckWX, go ahead and run the console for the 
 first time using:
->>>>>>> b92843ef
 ```
 wfpiconsole start
 ```
